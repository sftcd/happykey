/*
 * Copyright 2019-2022 The OpenSSL Project Authors. All Rights Reserved.
 *
 * Licensed under the OpenSSL license (the "License").  You may not use
 * this file except in compliance with the License.  You can obtain a copy
 * in the file LICENSE in the source distribution or at
 * https://www.openssl.org/source/license.html
 */

/**
 * @file
 * An OpenSSL-based HPKE implementation of RFC9180
 */

#include <stddef.h>
#include <stdint.h>
#include <string.h>

#include <arpa/inet.h>

#include <openssl/ssl.h>
#include <openssl/rand.h>
#include <openssl/kdf.h>
#include <openssl/evp.h>
#include <openssl/params.h>
#include <openssl/param_build.h>
#include <openssl/core_names.h>
#include <internal/packet.h>
#ifdef HAPPYKEY
/* if you don't have an openssl development tree you may need this */
# ifndef OSSL_NELEM
#  define OSSL_NELEM(x) (sizeof(x) / sizeof((x)[0]))
# endif
#else
#include <internal/common.h>
#endif
#ifdef HAPPYKEY
/*
 * If we're building standalone (from github.com/sftcd/happykey) then
 * include the local header.
 */
# include "hpke.h"
/*
 * Define this for LOADS of printing of intermediate cryptographic values
 * Really only needed when new crypto added (hopefully)
 */
# undef SUPERVERBOSE
# ifdef TESTVECTORS
#  include "hpketv.h"
# endif

#else /* For OpenSSL library */
#include <openssl/hpke.h>
#include <openssl/err.h>
#endif

/** biggest/default buffer for keys and internal buffers we use */
#ifndef OSSL_HPKE_MAXSIZE
# define OSSL_HPKE_MAXSIZE (2 * 1024) /* 2k: enough for anyone :-) */
#endif

/* constants defined in RFC9180 */
#define OSSL_HPKE_VERLABEL        "HPKE-v1"  /**< version string label */
#define OSSL_HPKE_SEC41LABEL      "KEM"      /**< "suite_id" label for 4.1 */
#define OSSL_HPKE_SEC51LABEL      "HPKE"     /**< "suite_id" label for 5.1 */
#define OSSL_HPKE_EAE_PRK_LABEL   "eae_prk"  /**< label in ExtractAndExpand */
#define OSSL_HPKE_PSKIDHASH_LABEL "psk_id_hash" /**< in key_schedule_context */
#define OSSL_HPKE_INFOHASH_LABEL  "info_hash"   /**< in key_schedule_context */
#define OSSL_HPKE_SS_LABEL        "shared_secret" /**< Yet another label */
#define OSSL_HPKE_NONCE_LABEL     "base_nonce"  /**< guess? */
#define OSSL_HPKE_EXP_LABEL       "exp" /**< guess again? */
#define OSSL_HPKE_EXP_SEC_LABEL   "sec" /**< guess again? */
#define OSSL_HPKE_KEY_LABEL       "key" /**< guess again? */
#define OSSL_HPKE_PSK_HASH_LABEL  "psk_hash" /**< guess again? */
#define OSSL_HPKE_SECRET_LABEL    "secret" /**< guess again? */
#define OSSL_HPKE_DPK_LABEL       "dkp_prk" /**< DeriveKeyPair label */
#define OSSL_HPKE_CAND_LABEL      "candidate" /**< sk label */
#define OSSL_HPKE_SK_LABEL        "sk" /**< sk label */

/* different RFC5869 "modes" used in RFC9180 */
#define OSSL_HPKE_5869_MODE_PURE   0 /**< Do "pure" RFC5869 */
#define OSSL_HPKE_5869_MODE_KEM    1 /**< Abide by HPKE section 4.1 */
#define OSSL_HPKE_5869_MODE_FULL   2 /**< Abide by HPKE section 5.1 */
/*
 * note that the "PURE" mode is not used in RFC9180 but having that
 * option allows us to verify our implementation using test vectors
 * for RFC5869 - that was useful in initial development and could be
 * again if we somehow break interop or the spec changes
 */

/* An internal max size, based on the extenal */
#define INT_MAXSIZE (2 * OSSL_HPKE_MAXSIZE)

/*
 * PEM header/footer for private keys
 * PEM_STRING_PKCS8INF is just: "PRIVATE KEY"
 */
#define PEM_PRIVATEHEADER "-----BEGIN "PEM_STRING_PKCS8INF"-----\n"
#define PEM_PRIVATEFOOTER "\n-----END "PEM_STRING_PKCS8INF"-----\n"

/* max string len we'll try map to a suite */
#define OSSL_HPKE_MAX_SUITESTR 38

/* "strength" input to RAND_bytes_ex */
#define OSSL_HPKE_RSTRENGTH 10

/* an error macro just to make things easier */
#ifdef HAPPYKEY
# define ERR_raise(__a__, __b__) \
    { \
        if (erv == 1) { erv = 0; } \
    }
#endif
#if defined(SUPERVERBOSE) || defined(TESTVECTORS)
unsigned char *pbuf; /**< global var for debug printing */
size_t pblen = 1024; /**< global var for debug printing */

/*
 * @brief table of mode strings
 */
static const char *hpke_mode_strtab[] = {
    OSSL_HPKE_MODESTR_BASE,
    OSSL_HPKE_MODESTR_PSK,
    OSSL_HPKE_MODESTR_AUTH,
    OSSL_HPKE_MODESTR_PSKAUTH};
#endif

#ifdef HAPPYKEY
/*
 * @brief  Map ascii to binary - utility macro used in >1 place
 */
# define HPKE_A2B(_c_) (_c_ >= '0' && _c_ <= '9' ? (_c_ - '0') :\
                        (_c_ >= 'A' && _c_ <= 'F' ? (_c_ - 'A' + 10) :\
                         (_c_ >= 'a' && _c_ <= 'f' ? (_c_ - 'a' + 10) : 0)))
#endif
/*
 * @brief info about an AEAD
 */
typedef struct {
    uint16_t            aead_id; /**< code point for aead alg */
    const char *        name;   /* alg name */
    size_t              taglen; /**< aead tag len */
    size_t              Nk; /**< size of a key for this aead */
    size_t              Nn; /**< length of a nonce for this aead */
} hpke_aead_info_t;

/*
 * @brief table of AEADs
 */
static hpke_aead_info_t hpke_aead_tab[] = {
    { 0, NULL, 0, 0, 0 }, /* treat 0 as error so nothing here */
    { OSSL_HPKE_AEAD_ID_AES_GCM_128, LN_aes_128_gcm, 16, 16, 12 },
    { OSSL_HPKE_AEAD_ID_AES_GCM_256, LN_aes_256_gcm, 16, 32, 12 },
#ifndef OPENSSL_NO_CHACHA20
# ifndef OPENSSL_NO_POLY1305
    { OSSL_HPKE_AEAD_ID_CHACHA_POLY1305, LN_chacha20_poly1305, 16, 32, 12 },
# endif
    { OSSL_HPKE_AEAD_ID_EXPORTONLY, LN_aes_128_gcm, 16, 16, 12 }
#endif
};
#if defined(SUPERVERBOSE) || defined(TESTVECTORS)
/*
 * @brief table of AEAD strings
 */
static const char *hpke_aead_strtab[] = {
    NULL,
    OSSL_HPKE_AEADSTR_AES128GCM,
    OSSL_HPKE_AEADSTR_AES256GCM,
# ifndef OPENSSL_NO_CHACHA20
#  ifndef OPENSSL_NO_POLY1305
    OSSL_HPKE_AEADSTR_CP,
#  endif
# endif
    OSSL_HPKE_AEADSTR_EXP
};
#endif

/*
 * @brief info about a KEM
 */
typedef struct {
    uint16_t       kem_id; /**< code point for key encipherment method */
    const char     *keytype; /**< string form of algtype "EC"/"X25519"/"X448" */
    const char     *groupname; /**< string form of EC group for NIST curves  */
    int            groupid; /**< NID of KEM */
    const char     *mdname; /**< hash alg name for the HKDF */
    size_t         Nsecret; /**< size of secrets */
    size_t         Nenc; /**< length of encapsulated key */
    size_t         Npk; /**< length of public key */
    size_t         Npriv; /**< length of raw private key */
} hpke_kem_info_t;

/*
 * @brief table of KEMs
 */
static hpke_kem_info_t hpke_kem_tab[] = {
    { 0, NULL, NULL, 0, NULL, 0, 0, 0 }, /* treat 0 as error so nowt here */
    { OSSL_HPKE_KEM_ID_P256, "EC", OSSL_HPKE_KEMSTR_P256, NID_X9_62_prime256v1,
      LN_sha256, 32, 65, 65, 32 },
    { OSSL_HPKE_KEM_ID_P384, "EC", OSSL_HPKE_KEMSTR_P384, NID_secp384r1,
      LN_sha384, 48, 97, 97, 48 },
    { OSSL_HPKE_KEM_ID_P521, "EC", OSSL_HPKE_KEMSTR_P521, NID_secp521r1,
      LN_sha512, 64, 133, 133, 66 },
    { OSSL_HPKE_KEM_ID_25519, OSSL_HPKE_KEMSTR_X25519, NULL, NID_X25519,
      LN_sha256, 32, 32, 32, 32 },
    { OSSL_HPKE_KEM_ID_448, OSSL_HPKE_KEMSTR_X448, NULL, NID_X448,
      LN_sha512, 64, 56, 56, 56 }
};
#if defined(SUPERVERBOSE) || defined(TESTVECTORS)
/*
 * @brief table of KEM strings
 *
 * Note: This also need blanks
 */
const char *hpke_kem_strtab[] = {
    NULL,
    OSSL_HPKE_KEMSTR_P256,
    OSSL_HPKE_KEMSTR_P384,
    OSSL_HPKE_KEMSTR_P521,
    OSSL_HPKE_KEMSTR_X25519,
    OSSL_HPKE_KEMSTR_X448 };
#endif

/*
 * @brief info about a KDF
 */
typedef struct {
    uint16_t       kdf_id; /**< code point for KDF */
    const char     *mdname; /**< hash alg name for the HKDF */
    size_t         Nh; /**< length of hash/extract output */
} hpke_kdf_info_t;

/*
 * @brief table of KDFs
 */
static hpke_kdf_info_t hpke_kdf_tab[] = {
    { 0, NULL, 0 }, /* keep indexing correct */
    { OSSL_HPKE_KDF_ID_HKDF_SHA256, LN_sha256, 32 },
    { OSSL_HPKE_KDF_ID_HKDF_SHA384, LN_sha384, 48 },
    { OSSL_HPKE_KDF_ID_HKDF_SHA512, LN_sha512, 64 }
};
#if defined(SUPERVERBOSE) || defined(TESTVECTORS)
/*
 * @brief table of KDF strings
 */
const char *hpke_kdf_strtab[] = {
    NULL,
    OSSL_HPKE_KDFSTR_256,
    OSSL_HPKE_KDFSTR_384,
    OSSL_HPKE_KDFSTR_512};
#endif

/**
 * @brief sender or receiver context
 */
struct ossl_hpke_ctx_st
{
    OSSL_LIB_CTX *libctx; /**< library context */
    char *propq; /**< properties */
    int mode; /**< HPKE mode */
    OSSL_HPKE_SUITE suite; /**< suite */
    uint64_t seq; /**< sequence number */
    unsigned char *exportersec; /**< exporter secret */
    size_t exporterseclen;
    char *pskid; /**< PSK stuff */
    unsigned char *psk;
    size_t psklen;
    EVP_PKEY *senderpriv; /**< sender's ephemeral private key */
    EVP_PKEY *authpriv; /**< sender's authentication private key */
    unsigned char *authpub; /**< auth public key */
    size_t authpublen;
};

/*
 * @brief map from IANA codepoint to AEAD table index
 *
 * @param codepoint should be an IANA code point
 * @return index in AEAD table or 0 if error
 */
static uint16_t aead_iana2index(uint16_t codepoint)
{
    uint16_t naeads = OSSL_NELEM(hpke_aead_tab);
    uint16_t i = 0;

    for (i = 0; i != naeads; i++) {
        if (hpke_aead_tab[i].aead_id == codepoint) {
            return i;
        }
    }
    return 0;
}

/*
 * @brief map from IANA codepoint to KEM table index
 *
 * @param codepoint should be an IANA code point
 * @return index in KEM table or 0 if error
 */
static uint16_t kem_iana2index(uint16_t codepoint)
{
    uint16_t nkems = OSSL_NELEM(hpke_kem_tab);
    uint16_t i = 0;

    for (i = 0; i != nkems; i++) {
        if (hpke_kem_tab[i].kem_id == codepoint) {
            return i;
        }
    }
    return 0;
}

/*
 * @brief map from IANA codepoint to AEAD table index
 *
 * @param codepoint should be an IANA code point
 * @return index in AEAD table or 0 if error
 */
static uint16_t kdf_iana2index(uint16_t codepoint)
{
    uint16_t nkdfs = OSSL_NELEM(hpke_kdf_tab);
    uint16_t i = 0;

    for (i = 0; i != nkdfs; i++) {
        if (hpke_kdf_tab[i].kdf_id == codepoint) {
            return i;
        }
    }
    return 0;
}
#ifdef HAPPYKEY
/*
 * <pre>
 * Since I always have to reconstruct this again in my head...
 * Bash command line hashing starting from ascii hex example:
 *
 *    $ echo -e "4f6465206f6e2061204772656369616e2055726e" | \
 *       xxd -r -p | openssl sha256
 *    (stdin)= 55c4040629c64c5efec2f7230407d612d16289d7c5d7afcf9340280abd2de1ab
 *
 * The above generates the Hash(info) used in Appendix A.2
 *
 * If you'd like to regenerate the zero_sha256 value above, feel free
 *    $ echo -n "" | openssl sha256
 *    echo -n "" | openssl sha256
 *    (stdin)= e3b0c44298fc1c149afbf4c8996fb92427ae41e4649b934ca495991b7852b855
 * Or if you'd like to re-caclulate the sha256 of nothing...
 *  SHA256_CTX sha256;
 *  SHA256_Init(&sha256);
 *  char* buffer = NULL;
 *  int bytesRead = 0;
 *  SHA256_Update(&sha256, buffer, bytesRead);
 *  SHA256_Final(zero_sha256, &sha256);
 * ...but I've done it for you, so no need:-)
 * static const unsigned char zero_sha256[SHA256_DIGEST_LENGTH] = {
 *     0xe3, 0xb0, 0xc4, 0x42, 0x98, 0xfc, 0x1c, 0x14,
 *     0x9a, 0xfb, 0xf4, 0xc8, 0x99, 0x6f, 0xb9, 0x24,
 *     0x27, 0xae, 0x41, 0xe4, 0x64, 0x9b, 0x93, 0x4c,
 *     0xa4, 0x95, 0x99, 0x1b, 0x78, 0x52, 0xb8, 0x55};
 * </pre>
 */

/*
 * @brief decode ascii hex to a binary buffer
 *
 * @param ahlen is the ascii hex string length
 * @param ah is the ascii hex string
 * @param blen is a pointer to the returned binary length
 * @param buf is a pointer to the internally allocated binary buffer
 * @return 1 for good otherwise bad
 */
static int hpke_ah_decode(size_t ahlen, const char *ah,
                          size_t *blen, unsigned char **buf)
{
    size_t lblen = 0;
    int i = 0;
    int nibble = 0;
    unsigned char *lbuf = NULL;

    if (ahlen <= 0 || ah == NULL || blen == NULL || buf == NULL) {
        return 0;
    }
    if (ahlen % 2 == 1) {
        nibble = 1;
    }
    lblen = ahlen / 2 + nibble;
    lbuf = OPENSSL_malloc(lblen);
    if (lbuf == NULL) {
        return 0;
    }
    for (i = ahlen - 1; i > nibble; i -= 2) {
        int j = i / 2;

        lbuf[j] = HPKE_A2B(ah[i - 1]) * 16 + HPKE_A2B(ah[i]);
    }
    if (nibble) {
        lbuf[0] = HPKE_A2B(ah[0]);
    }
    *blen = lblen;
    *buf = lbuf;
    return 1;
}
#endif
#if defined(SUPERVERBOSE) || defined(TESTVECTORS)
/*
 * @brief for odd/occasional debugging
 *
 * @param fout is a FILE * to use
 * @param msg is prepended to print
 * @param buf is the buffer to print
 * @param blen is the length of the buffer
 * @return 1 for success
 */
static int hpke_pbuf(FILE *fout, const char *msg,
                     const unsigned char *buf, size_t blen)
{
    size_t i = 0;

    if (fout == NULL) {
        return 0;
    }
    if (msg == NULL) {
        fprintf(fout, "NULL msg:");
    } else {
        fprintf(fout, "%s (%lu): ", msg, blen);
    }
    if (buf == NULL) {
        fprintf(fout, "buf is NULL, so probably something wrong\n");
        return 1;
    }
    if (blen == OSSL_HPKE_MAXSIZE) {
        fprintf(fout, "length is OSSL_HPKE_MAXSIZE, so probably unused\n");
        return 1;
    }
    if (blen == 0) {
        fprintf(fout, "length is 0, so probably something wrong\n");
        return 1;
    }
    for (i = 0; i < blen; i++) { fprintf(fout, "%02x", buf[i]); }
    fprintf(fout, "\n");
    return 1;
}
#endif

/*
 * @brief Check if kem_id is ok/known to us
 * @param kem_id is the externally supplied kem_id
 * @return 1 for good, not 1 for error
 */
static int hpke_kem_id_check(uint16_t kem_id)
{
    switch (kem_id) {
    case OSSL_HPKE_KEM_ID_P256:
    case OSSL_HPKE_KEM_ID_P384:
    case OSSL_HPKE_KEM_ID_P521:
    case OSSL_HPKE_KEM_ID_25519:
    case OSSL_HPKE_KEM_ID_448:
        break;
    default:
        return 0;
    }
    return 1;
}

/*
 * @brief check if KEM uses NIST curve or not
 * @param kem_id is the externally supplied kem_id
 * @return 1 for NIST, 0 for good-but-non-NIST, other otherwise
 */
static int hpke_kem_id_nist_curve(uint16_t kem_id)
{
    if (hpke_kem_id_check(kem_id) != 1)
        return 0;
    if (kem_id >= 0x10 && kem_id < 0x20)
        return 1;
    return 0;
}

/*
 * @brief hpke wrapper to import NIST curve public key as easily as x25519/x448
 *
 * @param libctx is the context to use
 * @param propq is a properties string
 * @param curve is the curve NID
 * @param gname is the curve groupname
 * @param buf is the binary buffer with the (uncompressed) public value
 * @param buflen is the length of the private key buffer
 * @return a working EVP_PKEY * or NULL
 */
static EVP_PKEY * EVP_PKEY_new_raw_nist_public_key(OSSL_LIB_CTX *libctx,
                                                   const char *propq,
                                                   int curve,
                                                   const char *gname,
                                                   const unsigned char *buf,
                                                   size_t buflen)
{
#ifdef HAPPYKEY
    /*
     * s3_lib.c:ssl_generate_param_group has similar code so
     * can be useful if the upstream code changes
     */
#endif
    int erv = 1;
    EVP_PKEY *ret = NULL;
    EVP_PKEY_CTX *cctx = EVP_PKEY_CTX_new_from_name(libctx, "EC", propq);

    if (cctx == NULL) {
        erv = 0;
        ERR_raise(ERR_LIB_CRYPTO, ERR_R_INTERNAL_ERROR);
        goto err;
    }
    if (EVP_PKEY_paramgen_init(cctx) <= 0) {
        erv = 0;
        ERR_raise(ERR_LIB_CRYPTO, ERR_R_INTERNAL_ERROR);
        goto err;
    }
    if (EVP_PKEY_CTX_set_ec_paramgen_curve_nid(cctx, curve) <= 0) {
        erv = 0;
        ERR_raise(ERR_LIB_CRYPTO, ERR_R_INTERNAL_ERROR);
        goto err;
    }
    if (EVP_PKEY_paramgen(cctx, &ret) <= 0) {
        erv = 0;
        ERR_raise(ERR_LIB_CRYPTO, ERR_R_INTERNAL_ERROR);
        goto err;
    }
    if (EVP_PKEY_set1_encoded_public_key(ret, buf, buflen) != 1) {
        EVP_PKEY_free(ret);
#if defined(SUPERVERBOSE) || defined(TESTVECTORS)
        /* needed for printing below */
        ret = NULL;
#endif
        erv = 0;
        ERR_raise(ERR_LIB_CRYPTO, ERR_R_INTERNAL_ERROR);
        goto err;
    }

err:
#if defined(SUPERVERBOSE) || defined(TESTVECTORS)
    if (ret != NULL) {
        pblen = EVP_PKEY_get1_encoded_public_key(ret, &pbuf);
        hpke_pbuf(stdout, "EARLY public", pbuf, pblen);
        OPENSSL_free(pbuf);
    } else {
        printf("no EARLY public\n");
    }
#endif
    EVP_PKEY_CTX_free(cctx);
    if (erv == 1)
        return ret;
    else
        return NULL;
}

/*
 * @brief do the AEAD decryption
 *
 * @param libctx is the context to use
 * @param propq is a properties string
 * @param suite is the ciphersuite
 * @param key is the secret
 * @param keylen is the length of the secret
 * @param iv is the initialisation vector
 * @param ivlen is the length of the iv
 * @param aad is the additional authenticated data
 * @param aadlen is the length of the aad
 * @param cipher is obvious
 * @param cipherlen is the ciphertext length
 * @param plain is an output
 * @param plainlen input/output, better be big enough on input, exact on output
 * @return 1 for good otherwise bad
 */
static int hpke_aead_dec(OSSL_LIB_CTX *libctx, const char *propq,
                         OSSL_HPKE_SUITE suite,
                         const unsigned char *key, size_t keylen,
                         const unsigned char *iv, size_t ivlen,
                         const unsigned char *aad, size_t aadlen,
                         const unsigned char *cipher, size_t cipherlen,
                         unsigned char *plain, size_t *plainlen)
{
    int erv = 1;
    EVP_CIPHER_CTX *ctx = NULL;
    int len = 0;
    size_t plaintextlen = 0;
    unsigned char *plaintext = NULL;
    size_t taglen;
    uint16_t aead_ind = 0;
    EVP_CIPHER *enc = NULL;

    aead_ind = aead_iana2index(suite.aead_id);
    if (aead_ind == 0) {
        erv = 0;
        ERR_raise(ERR_LIB_CRYPTO, ERR_R_INTERNAL_ERROR);
        goto err;
    }
    taglen = hpke_aead_tab[aead_ind].taglen;
    plaintext = OPENSSL_malloc(cipherlen);
    if (plaintext == NULL) {
        erv = 0;
        ERR_raise(ERR_LIB_CRYPTO, ERR_R_INTERNAL_ERROR);
        goto err;
    }
    /* Create and initialise the context */
    if ((ctx = EVP_CIPHER_CTX_new()) == NULL) {
        erv = 0;
        ERR_raise(ERR_LIB_CRYPTO, ERR_R_INTERNAL_ERROR);
        goto err;
    }
    /* Initialise the encryption operation */
    enc = EVP_CIPHER_fetch(libctx, hpke_aead_tab[aead_ind].name, propq);
    if (enc == NULL) {
        erv = 0;
        ERR_raise(ERR_LIB_CRYPTO, ERR_R_INTERNAL_ERROR);
        goto err;
    }
    if (EVP_DecryptInit_ex(ctx, enc, NULL, NULL, NULL) != 1) {
        erv = 0;
        ERR_raise(ERR_LIB_CRYPTO, ERR_R_INTERNAL_ERROR);
        goto err;
    }
    EVP_CIPHER_free(enc);
    enc = NULL;
    if (EVP_CIPHER_CTX_ctrl(ctx, EVP_CTRL_AEAD_SET_IVLEN, ivlen, NULL) != 1) {
        erv = 0;
        ERR_raise(ERR_LIB_CRYPTO, ERR_R_INTERNAL_ERROR);
        goto err;
    }
    /* Initialise key and IV */
    if (EVP_DecryptInit_ex(ctx, NULL, NULL, key, iv) != 1) {
        erv = 0;
        ERR_raise(ERR_LIB_CRYPTO, ERR_R_INTERNAL_ERROR);
        goto err;
    }
    /* Provide AAD. */
    if (aadlen != 0 && aad != NULL) {
        if (EVP_DecryptUpdate(ctx, NULL, &len, aad, aadlen) != 1) {
            erv = 0;
            ERR_raise(ERR_LIB_CRYPTO, ERR_R_INTERNAL_ERROR);
            goto err;
        }
    }
    if (EVP_DecryptUpdate(ctx, plaintext, &len, cipher,
                          cipherlen - taglen) != 1) {
        erv = 0;
        ERR_raise(ERR_LIB_CRYPTO, ERR_R_INTERNAL_ERROR);
        goto err;
    }
    plaintextlen = len;
    if (!EVP_CIPHER_CTX_ctrl(ctx, EVP_CTRL_AEAD_SET_TAG,
                             taglen, (void *)(cipher + cipherlen - taglen))) {
        erv = 0;
        ERR_raise(ERR_LIB_CRYPTO, ERR_R_INTERNAL_ERROR);
        goto err;
    }
    /* Finalise decryption.  */
    if (EVP_DecryptFinal_ex(ctx, plaintext + len, &len) <= 0) {
        erv = 0;
        ERR_raise(ERR_LIB_CRYPTO, ERR_R_INTERNAL_ERROR);
        goto err;
    }
    if (plaintextlen > *plainlen) {
        erv = 0;
        ERR_raise(ERR_LIB_CRYPTO, ERR_R_INTERNAL_ERROR);
        goto err;
    }
    *plainlen = plaintextlen;
    memcpy(plain, plaintext, plaintextlen);

err:
    EVP_CIPHER_CTX_free(ctx);
    EVP_CIPHER_free(enc);
    OPENSSL_free(plaintext);
    return erv;
}

/*
 * @brief do AEAD encryption as per the RFC
 *
 * @param libctx is the context to use
 * @param propq is a properties string
 * @param suite is the ciphersuite
 * @param key is the secret
 * @param keylen is the length of the secret
 * @param iv is the initialisation vector
 * @param ivlen is the length of the iv
 * @param aad is the additional authenticated data
 * @param aadlen is the length of the aad
 * @param plain is an output
 * @param plainlen is the length of plain
 * @param cipher is an output
 * @param cipherlen input/output, better be big enough on input, exact on output
 * @return 1 for good otherwise bad
 */
static int hpke_aead_enc(OSSL_LIB_CTX *libctx, const char *propq,
                         OSSL_HPKE_SUITE suite,
                         const unsigned char *key, size_t keylen,
                         const unsigned char *iv, size_t ivlen,
                         const unsigned char *aad, size_t aadlen,
                         const unsigned char *plain, size_t plainlen,
                         unsigned char *cipher, size_t *cipherlen)
{
    int erv = 1;
    EVP_CIPHER_CTX *ctx = NULL;
    int len;
    size_t ciphertextlen;
    unsigned char *ciphertext = NULL;
    size_t taglen = 0;
    uint16_t aead_ind = 0;
    EVP_CIPHER *enc = NULL;
    unsigned char tag[16];

    aead_ind = aead_iana2index(suite.aead_id);
    if (aead_ind == 0) {
        erv = 0;
        ERR_raise(ERR_LIB_CRYPTO, ERR_R_INTERNAL_ERROR);
        goto err;
    }
    taglen = hpke_aead_tab[aead_ind].taglen;
    if (taglen != 16) {
        erv = 0;
        ERR_raise(ERR_LIB_CRYPTO, ERR_R_INTERNAL_ERROR);
        goto err;
    }
    if ((taglen + plainlen) > *cipherlen) {
        erv = 0;
        ERR_raise(ERR_LIB_CRYPTO, ERR_R_INTERNAL_ERROR);
        goto err;
    }
    /*
     * Allocate this much extra for ciphertext and check the AEAD
     * doesn't require more - If it does, we'll fail.
     */
    ciphertext = OPENSSL_malloc(plainlen + taglen);
    if (ciphertext == NULL) {
        erv = 0;
        ERR_raise(ERR_LIB_CRYPTO, ERR_R_INTERNAL_ERROR);
        goto err;
    }
    /* Create and initialise the context */
    if (!(ctx = EVP_CIPHER_CTX_new())) {
        erv = 0;
        ERR_raise(ERR_LIB_CRYPTO, ERR_R_INTERNAL_ERROR);
        goto err;
    }
    /* Initialise the encryption operation. */
    enc = EVP_CIPHER_fetch(libctx, hpke_aead_tab[aead_ind].name, propq);
    if (enc == NULL) {
        erv = 0;
        ERR_raise(ERR_LIB_CRYPTO, ERR_R_INTERNAL_ERROR);
        goto err;
    }
    if (EVP_EncryptInit_ex(ctx, enc, NULL, NULL, NULL) != 1) {
        erv = 0;
        ERR_raise(ERR_LIB_CRYPTO, ERR_R_INTERNAL_ERROR);
        goto err;
    }
    EVP_CIPHER_free(enc);
    enc = NULL;
    if (EVP_CIPHER_CTX_ctrl(ctx, EVP_CTRL_AEAD_SET_IVLEN, ivlen, NULL) != 1) {
        erv = 0;
        ERR_raise(ERR_LIB_CRYPTO, ERR_R_INTERNAL_ERROR);
        goto err;
    }
    /* Initialise key and IV */
    if (EVP_EncryptInit_ex(ctx, NULL, NULL, key, iv) != 1) {
        erv = 0;
        ERR_raise(ERR_LIB_CRYPTO, ERR_R_INTERNAL_ERROR);
        goto err;
    }
    /* Provide any AAD data. */
    if (aadlen != 0 && aad != NULL) {
        if (EVP_EncryptUpdate(ctx, NULL, &len, aad, aadlen) != 1) {
            erv = 0;
            ERR_raise(ERR_LIB_CRYPTO, ERR_R_INTERNAL_ERROR);
            goto err;
        }
    }
    /*
     * Provide the message to be encrypted, and obtain the encrypted output.
     * EVP_EncryptUpdate can be called multiple times if necessary
     */
    if (EVP_EncryptUpdate(ctx, ciphertext, &len, plain, plainlen) != 1) {
        erv = 0;
        ERR_raise(ERR_LIB_CRYPTO, ERR_R_INTERNAL_ERROR);
        goto err;
    }
    ciphertextlen = len;
    /* Finalise the encryption. */
    if (EVP_EncryptFinal_ex(ctx, ciphertext + len, &len) != 1) {
        erv = 0;
        ERR_raise(ERR_LIB_CRYPTO, ERR_R_INTERNAL_ERROR);
        goto err;
    }
    ciphertextlen += len;
    /*
     * Get the tag This isn't a duplicate so needs to be added to the ciphertext
     */
    if (EVP_CIPHER_CTX_ctrl(ctx, EVP_CTRL_AEAD_GET_TAG, taglen, tag) != 1) {
        erv = 0;
        ERR_raise(ERR_LIB_CRYPTO, ERR_R_INTERNAL_ERROR);
        goto err;
    }
    memcpy(ciphertext + ciphertextlen, tag, taglen);
    ciphertextlen += taglen;
    if (ciphertextlen > *cipherlen) {
        erv = 0;
        ERR_raise(ERR_LIB_CRYPTO, ERR_R_INTERNAL_ERROR);
        goto err;
    }
    *cipherlen = ciphertextlen;
    memcpy(cipher, ciphertext, ciphertextlen);

err:
    EVP_CIPHER_CTX_free(ctx);
    EVP_CIPHER_free(enc);
    OPENSSL_free(ciphertext);
    return erv;
}

/*
 * @brief RFC5869 HKDF-Extract
 *
 * @param libctx is the context to use
 * @param propq is a properties string
 * @param suite is the ciphersuite
 * @param mode5869 - controls labelling specifics
 * @param salt - surprisingly this is the salt;-)
 * @param saltlen - length of above
 * @param label - label for separation
 * @param labellen - length of above
 * @param zz - the initial key material (IKM)
 * @param zzlen - length of above
 * @param secret - the result of extraction (allocated inside)
 * @param secretlen - bufsize on input, used size on output
 * @return 1 for good otherwise bad
 *
 * Mode can be:
 * - OSSL_HPKE_5869_MODE_PURE meaning to ignore all the
 *   HPKE-specific labelling and produce an output that's
 *   RFC5869 compliant (useful for testing and maybe
 *   more)
 * - OSSL_HPKE_5869_MODE_KEM meaning to follow section 4.1
 *   where the suite_id is used as:
 *   concat("KEM", I2OSP(kem_id, 2))
 * - OSSL_HPKE_5869_MODE_FULL meaning to follow section 5.1
 *   where the suite_id is used as:
 *     concat("HPKE", I2OSP(kem_id, 2),
 *          I2OSP(kdf_id, 2), I2OSP(aead_id, 2))
 *
 * Isn't that a bit of a mess!
 */
static int hpke_extract(OSSL_LIB_CTX *libctx, const char *propq,
                        const OSSL_HPKE_SUITE suite, const int mode5869,
                        const unsigned char *salt, const size_t saltlen,
                        const char *label, const size_t labellen,
                        const unsigned char *ikm, const size_t ikmlen,
                        unsigned char *secret, size_t *secretlen)
{
    EVP_KDF *kdf = NULL;
    EVP_KDF_CTX *kctx = NULL;
    OSSL_PARAM params[5], *p = params;
    int mode = EVP_PKEY_HKDEF_MODE_EXTRACT_ONLY;
    const char *mdname = NULL;
    unsigned char labeled_ikmbuf[INT_MAXSIZE];
    unsigned char *labeled_ikm = labeled_ikmbuf;
    size_t labeled_ikmlen = 0;
    int erv = 1;
    size_t lsecretlen = 0;
    uint16_t kem_ind = 0;
    uint16_t kdf_ind = 0;
    WPACKET pkt;

    if (!WPACKET_init_static_len(&pkt, labeled_ikmbuf,
                                 sizeof(labeled_ikmbuf), 0))
        goto err;
    /* Handle oddities of HPKE labels (or not) */
    switch (mode5869) {

    case OSSL_HPKE_5869_MODE_PURE:
        labeled_ikmlen = ikmlen;
        labeled_ikm = (unsigned char *)ikm;
        break;

    case OSSL_HPKE_5869_MODE_KEM:
        if (!WPACKET_memcpy(&pkt, OSSL_HPKE_VERLABEL,
                            strlen(OSSL_HPKE_VERLABEL))
            || !WPACKET_memcpy(&pkt, OSSL_HPKE_SEC41LABEL,
                               strlen(OSSL_HPKE_SEC41LABEL))
            || !WPACKET_put_bytes_u16(&pkt, suite.kem_id)
            || !WPACKET_memcpy(&pkt, label, labellen)
            || !WPACKET_memcpy(&pkt, ikm, ikmlen)
            || !WPACKET_get_total_written(&pkt, &labeled_ikmlen)
            || !WPACKET_finish(&pkt))
            goto err;
        break;

    case OSSL_HPKE_5869_MODE_FULL:
        if (!WPACKET_memcpy(&pkt, OSSL_HPKE_VERLABEL,
                            strlen(OSSL_HPKE_VERLABEL))
            || !WPACKET_memcpy(&pkt, OSSL_HPKE_SEC51LABEL,
                               strlen(OSSL_HPKE_SEC51LABEL))
            || !WPACKET_put_bytes_u16(&pkt, suite.kem_id)
            || !WPACKET_put_bytes_u16(&pkt, suite.kdf_id)
            || !WPACKET_put_bytes_u16(&pkt, suite.aead_id)
            || !WPACKET_memcpy(&pkt, label, labellen)
            || !WPACKET_memcpy(&pkt, ikm, ikmlen)
            || !WPACKET_get_total_written(&pkt, &labeled_ikmlen)
            || !WPACKET_finish(&pkt))
            goto err;
        break;

    default:
        erv = 0;
        ERR_raise(ERR_LIB_CRYPTO, ERR_R_INTERNAL_ERROR);
        goto err;
    }
    /* Find and allocate a context for the HKDF algorithm */
    if ((kdf = EVP_KDF_fetch(libctx, "hkdf", propq)) == NULL) {
        erv = 0;
        ERR_raise(ERR_LIB_CRYPTO, ERR_R_INTERNAL_ERROR);
        goto err;
    }
    kctx = EVP_KDF_CTX_new(kdf);
    EVP_KDF_free(kdf); /* The kctx keeps a reference so this is safe */
    kdf = NULL;
    if (kctx == NULL) {
        erv = 0;
        ERR_raise(ERR_LIB_CRYPTO, ERR_R_INTERNAL_ERROR);
        goto err;
    }
    /* Build up the parameters for the derivation */
    if (mode5869 == OSSL_HPKE_5869_MODE_KEM) {
        kem_ind = kem_iana2index(suite.kem_id);
        if (kem_ind == 0) {
            erv = 0;
            ERR_raise(ERR_LIB_CRYPTO, ERR_R_INTERNAL_ERROR);
            goto err;
        }
        mdname = hpke_kem_tab[kem_ind].mdname;
    } else {
        kdf_ind = kdf_iana2index(suite.kdf_id);
        if (kdf_ind == 0) {
            erv = 0;
            ERR_raise(ERR_LIB_CRYPTO, ERR_R_INTERNAL_ERROR);
            goto err;
        }
        mdname = hpke_kdf_tab[kdf_ind].mdname;
    }
    *p++ = OSSL_PARAM_construct_utf8_string(OSSL_KDF_PARAM_DIGEST,
                                            (char *)mdname, 0);
    *p++ = OSSL_PARAM_construct_int(OSSL_KDF_PARAM_MODE, &mode);
    *p++ = OSSL_PARAM_construct_octet_string(OSSL_KDF_PARAM_KEY,
                                             (unsigned char *)labeled_ikm,
                                             labeled_ikmlen);
    *p++ = OSSL_PARAM_construct_octet_string(OSSL_KDF_PARAM_SALT,
                                             (unsigned char *)salt, saltlen);
    *p = OSSL_PARAM_construct_end();
    if (EVP_KDF_CTX_set_params(kctx, params) <= 0) {
        erv = 0;
        ERR_raise(ERR_LIB_CRYPTO, ERR_R_INTERNAL_ERROR);
        goto err;
    }
    lsecretlen = EVP_KDF_CTX_get_kdf_size(kctx);
    if (lsecretlen > *secretlen) {
        erv = 0;
        ERR_raise(ERR_LIB_CRYPTO, ERR_R_INTERNAL_ERROR);
        goto err;
    }
    /* Do the derivation */
    if (EVP_KDF_derive(kctx, secret, lsecretlen, params) <= 0) {
        erv = 0;
        ERR_raise(ERR_LIB_CRYPTO, ERR_R_INTERNAL_ERROR);
        goto err;
    }
    *secretlen = lsecretlen;

err:
    WPACKET_cleanup(&pkt);
    EVP_KDF_free(kdf);
    EVP_KDF_CTX_free(kctx);
    memset(labeled_ikmbuf, 0, OSSL_HPKE_MAXSIZE);
    return erv;
}

/*
 * @brief RFC5869 HKDF-Expand
 *
 * @param libctx is the context to use
 * @param propq is a properties string
 * @param suite is the ciphersuite
 * @param mode5869 - controls labelling specifics
 * @param prk - the initial pseudo-random key material
 * @param prk - length of above
 * @param label - label to prepend to info
 * @param labellen - label to prepend to info
 * @param context - the info
 * @param contextlen - length of above
 * @param L - the length of the output desired
 * @param out - the result of expansion (allocated by caller)
 * @param outlen - buf size on input
 * @return 1 for good otherwise bad
 */
static int hpke_expand(OSSL_LIB_CTX *libctx, const char *propq,
                       const OSSL_HPKE_SUITE suite, const int mode5869,
                       const unsigned char *prk, const size_t prklen,
                       const char *label, const size_t labellen,
                       const unsigned char *info, const size_t infolen,
                       const uint32_t L,
                       unsigned char *out, size_t *outlen)
{
    int erv = 1;
    unsigned char libuf[INT_MAXSIZE];
    size_t concat_offset = 0;
    size_t loutlen = L;
    EVP_KDF *kdf = NULL;
    EVP_KDF_CTX *kctx = NULL;
    OSSL_PARAM params[5], *p = params;
    int mode = EVP_PKEY_HKDEF_MODE_EXPAND_ONLY;
    const char *mdname = NULL;
    uint16_t kem_ind = 0;
    uint16_t kdf_ind = 0;
    WPACKET pkt;

    if (!WPACKET_init_static_len(&pkt, libuf, sizeof(libuf), 0))
        goto err;
    if (L > *outlen) {
        erv = 0;
        ERR_raise(ERR_LIB_CRYPTO, ERR_R_INTERNAL_ERROR);
        goto err;
    }
    /* Handle oddities of HPKE labels (or not) */
    switch (mode5869) {
    case OSSL_HPKE_5869_MODE_PURE:
        if (!WPACKET_memcpy(&pkt, label, labellen)
            || !WPACKET_memcpy(&pkt, info, infolen)
            || !WPACKET_get_total_written(&pkt, &concat_offset)
            || !WPACKET_finish(&pkt))
            goto err;
        break;

    case OSSL_HPKE_5869_MODE_KEM:
        if (!WPACKET_put_bytes_u16(&pkt, L)
            || !WPACKET_memcpy(&pkt, OSSL_HPKE_VERLABEL,
                               strlen(OSSL_HPKE_VERLABEL))
            || !WPACKET_memcpy(&pkt, OSSL_HPKE_SEC41LABEL,
                               strlen(OSSL_HPKE_SEC41LABEL))
            || !WPACKET_put_bytes_u16(&pkt, suite.kem_id)
            || !WPACKET_memcpy(&pkt, label, labellen)
            || (info == NULL ? 0 : !WPACKET_memcpy(&pkt, info, infolen))
            || !WPACKET_get_total_written(&pkt, &concat_offset)
            || !WPACKET_finish(&pkt))
            goto err;
        break;

    case OSSL_HPKE_5869_MODE_FULL:
        if (!WPACKET_put_bytes_u16(&pkt, L)
            || !WPACKET_memcpy(&pkt, OSSL_HPKE_VERLABEL,
                               strlen(OSSL_HPKE_VERLABEL))
            || !WPACKET_memcpy(&pkt, OSSL_HPKE_SEC51LABEL,
                               strlen(OSSL_HPKE_SEC51LABEL))
            || !WPACKET_put_bytes_u16(&pkt, suite.kem_id)
            || !WPACKET_put_bytes_u16(&pkt, suite.kdf_id)
            || !WPACKET_put_bytes_u16(&pkt, suite.aead_id)
            || !WPACKET_memcpy(&pkt, label, labellen)
            || !WPACKET_memcpy(&pkt, info, infolen)
            || !WPACKET_get_total_written(&pkt, &concat_offset)
            || !WPACKET_finish(&pkt))
            goto err;
        break;

    default:
        erv = 0;
        ERR_raise(ERR_LIB_CRYPTO, ERR_R_INTERNAL_ERROR);
        goto err;
    }

    /* Find and allocate a context for the HKDF algorithm */
    if ((kdf = EVP_KDF_fetch(libctx, "hkdf", propq)) == NULL) {
        erv = 0;
        ERR_raise(ERR_LIB_CRYPTO, ERR_R_INTERNAL_ERROR);
        goto err;
    }
    kctx = EVP_KDF_CTX_new(kdf);
    EVP_KDF_free(kdf); /* The kctx keeps a reference so this is safe */
    kdf = NULL;
    if (kctx == NULL) {
        erv = 0;
        ERR_raise(ERR_LIB_CRYPTO, ERR_R_INTERNAL_ERROR);
        goto err;
    }
    /* Build up the parameters for the derivation */
    if (mode5869 == OSSL_HPKE_5869_MODE_KEM) {
        kem_ind = kem_iana2index(suite.kem_id);
        if (kem_ind == 0) {
            erv = 0;
            ERR_raise(ERR_LIB_CRYPTO, ERR_R_INTERNAL_ERROR);
            goto err;
        }
        mdname = hpke_kem_tab[kem_ind].mdname;
    } else {
        kdf_ind = kdf_iana2index(suite.kdf_id);
        if (kdf_ind == 0) {
            erv = 0;
            ERR_raise(ERR_LIB_CRYPTO, ERR_R_INTERNAL_ERROR);
            goto err;
        }
        mdname = hpke_kdf_tab[kdf_ind].mdname;
    }
    *p++ = OSSL_PARAM_construct_utf8_string(OSSL_KDF_PARAM_DIGEST,
                                            (char *)mdname, 0);
    *p++ = OSSL_PARAM_construct_int(OSSL_KDF_PARAM_MODE, &mode);
    *p++ = OSSL_PARAM_construct_octet_string(OSSL_KDF_PARAM_KEY,
                                             (unsigned char *) prk, prklen);
    *p++ = OSSL_PARAM_construct_octet_string(OSSL_KDF_PARAM_INFO,
                                             libuf, concat_offset);
    *p = OSSL_PARAM_construct_end();
    if (EVP_KDF_CTX_set_params(kctx, params) <= 0) {
        erv = 0;
        ERR_raise(ERR_LIB_CRYPTO, ERR_R_INTERNAL_ERROR);
        goto err;
    }
    /* Do the derivation */
    if (EVP_KDF_derive(kctx, out, loutlen, params) <= 0) {
        erv = 0;
        ERR_raise(ERR_LIB_CRYPTO, ERR_R_INTERNAL_ERROR);
        goto err;
    }
    *outlen = loutlen;

err:
    EVP_KDF_free(kdf);
    EVP_KDF_CTX_free(kctx);
    memset(libuf, 0, OSSL_HPKE_MAXSIZE);
    return erv;
}

/*
 * @brief ExtractAndExpand
 *
 * @param libctx is the context to use
 * @param propq is a properties string
 * @param suite is the ciphersuite
 * @param mode5869 - controls labelling specifics
 * @param shared_secret - the initial DH shared secret
 * @param shared_secretlen - length of above
 * @param context - the info
 * @param contextlen - length of above
 * @param secret - the result of extract&expand
 * @param secretlen - buf size on input
 * @return 1 for good otherwise bad
 */
static int hpke_extract_and_expand(OSSL_LIB_CTX *libctx, const char *propq,
                                   OSSL_HPKE_SUITE suite, int mode5869,
                                   unsigned char *shared_secret,
                                   size_t shared_secretlen,
                                   unsigned char *context, size_t contextlen,
                                   unsigned char *secret, size_t *secretlen)
{
    int erv = 1;
    unsigned char eae_prkbuf[OSSL_HPKE_MAXSIZE];
    size_t eae_prklen = OSSL_HPKE_MAXSIZE;
    size_t lsecretlen = 0;
    uint16_t kem_ind = 0;

    kem_ind = kem_iana2index(suite.kem_id);
    if (kem_ind == 0) {
        erv = 0;
        ERR_raise(ERR_LIB_CRYPTO, ERR_R_INTERNAL_ERROR);
        goto err;
    }
    lsecretlen = hpke_kem_tab[kem_ind].Nsecret;
#if defined(SUPERVERBOSE) || defined(TESTVECTORS)
    hpke_pbuf(stdout, "\teae_ssinput", shared_secret, shared_secretlen);
    hpke_pbuf(stdout, "\teae_context", context, contextlen);
    printf("\tNsecret: %lu\n", lsecretlen);
#endif
    erv = hpke_extract(libctx, propq, suite, mode5869,
                       (const unsigned char *)"", 0,
                       OSSL_HPKE_EAE_PRK_LABEL, strlen(OSSL_HPKE_EAE_PRK_LABEL),
                       shared_secret, shared_secretlen,
                       eae_prkbuf, &eae_prklen);
    if (erv != 1) { goto err; }
#if defined(SUPERVERBOSE) || defined(TESTVECTORS)
    hpke_pbuf(stdout, "\teae_prk", eae_prkbuf, eae_prklen);
#endif
    erv = hpke_expand(libctx, propq, suite, mode5869,
                      eae_prkbuf, eae_prklen,
                      OSSL_HPKE_SS_LABEL, strlen(OSSL_HPKE_SS_LABEL),
                      context, contextlen,
                      lsecretlen, secret, &lsecretlen);
    if (erv != 1) { goto err; }
    *secretlen = lsecretlen;
#if defined(SUPERVERBOSE) || defined(TESTVECTORS)
    hpke_pbuf(stdout, "\tshared secret", secret, *secretlen);
#endif
err:
    memset(eae_prkbuf, 0, OSSL_HPKE_MAXSIZE);
    return erv;
}

#ifdef TESTVECTORS
/*
 * @brief specific RFC5869 test for epxand/extract
 *
 * This uses the test vectors from https://tools.ietf.org/html/rfc5869
 * I added this as my expand is not agreeing with the HPKE test vectors.
 * All being well, this should be silent.
 *
 * @return 1 for good, otherwise bad
 */
static int hpke_test_expand_extract(void)
{
    /*
     * RFC 5869 Test Case 1:
     * Hash = SHA-256
     * IKM  = 0x0b0b0b0b0b0b0b0b0b0b0b0b0b0b0b0b0b0b0b0b0b0b (22 octets)
     * salt = 0x000102030405060708090a0b0c (13 octets)
     * info = 0xf0f1f2f3f4f5f6f7f8f9 (10 octets)
     * L    = 42
     *
     * PRK  = 0x077709362c2e32df0ddc3f0dc47bba63
     *        90b6c73bb50f9c3122ec844ad7c2b3e5 (32 octets)
     * OKM  = 0x3cb25f25faacd57a90434f64d0362f2a
     *        2d2d0a90cf1a5a4c5db02d56ecc4c5bf
     *        34007208d5b887185865 (42 octets)
     */
    unsigned char IKM[22] = {0x0b, 0x0b, 0x0b, 0x0b,
                             0x0b, 0x0b, 0x0b, 0x0b,
                             0x0b, 0x0b, 0x0b, 0x0b,
                             0x0b, 0x0b, 0x0b, 0x0b,
                             0x0b, 0x0b, 0x0b, 0x0b,
                             0x0b, 0x0b};
    size_t IKMlen = 22;
    unsigned char salt[13] = {0x00, 0x01, 0x02, 0x03,
                              0x04, 0x05, 0x06, 0x07,
                              0x08, 0x09, 0x0a, 0x0b,
                              0x0c};
    size_t saltlen = 13;
    unsigned char info[10] = {0xf0, 0xf1, 0xf2, 0xf3,
                              0xf4, 0xf5, 0xf6, 0xf7,
                              0xf8, 0xf9};
    size_t infolen = 10;
    unsigned char PRK[32] = { 0x07, 0x77, 0x09, 0x36,
                              0x2c, 0x2e, 0x32, 0xdf,
                              0x0d, 0xdc, 0x3f, 0x0d,
                              0xc4, 0x7b, 0xba, 0x63,
                              0x90, 0xb6, 0xc7, 0x3b,
                              0xb5, 0x0f, 0x9c, 0x31,
                              0x22, 0xec, 0x84, 0x4a,
                              0xd7, 0xc2, 0xb3, 0xe5};
    unsigned char OKM[42] = { 0x3c, 0xb2, 0x5f, 0x25,
                              0xfa, 0xac, 0xd5, 0x7a,
                              0x90, 0x43, 0x4f, 0x64,
                              0xd0, 0x36, 0x2f, 0x2a,
                              0x2d, 0x2d, 0x0a, 0x90,
                              0xcf, 0x1a, 0x5a, 0x4c,
                              0x5d, 0xb0, 0x2d, 0x56,
                              0xec, 0xc4, 0xc5, 0xbf,
                              0x34, 0x00, 0x72, 0x08,
                              0xd5, 0xb8, 0x87, 0x18,
                              0x58, 0x65 }; /* 42 octets */
    size_t OKMlen = OSSL_HPKE_MAXSIZE;
    unsigned char calc_prk[OSSL_HPKE_MAXSIZE];
    size_t PRKlen = OSSL_HPKE_MAXSIZE;
    unsigned char calc_okm[OSSL_HPKE_MAXSIZE];
    int rv = 1;
    OSSL_HPKE_SUITE suite = OSSL_HPKE_SUITE_DEFAULT;

    rv = hpke_extract(NULL, suite, OSSL_HPKE_5869_MODE_PURE, salt, saltlen,
                      "", 0, IKM, IKMlen, calc_prk, &PRKlen);
    if (rv != 1) {
        printf("rfc5869 check: hpke_extract failed: %d\n", rv);
        printf("rfc5869 check: hpke_extract failed: %d\n", rv);
        printf("rfc5869 check: hpke_extract failed: %d\n", rv);
        printf("rfc5869 check: hpke_extract failed: %d\n", rv);
        printf("rfc5869 check: hpke_extract failed: %d\n", rv);
        printf("rfc5869 check: hpke_extract failed: %d\n", rv);
    }
    if (memcmp(calc_prk, PRK, PRKlen)) {
        printf("rfc5869 check: hpke_extract gave wrong answer!\n");
        printf("rfc5869 check: hpke_extract gave wrong answer!\n");
        printf("rfc5869 check: hpke_extract gave wrong answer!\n");
        printf("rfc5869 check: hpke_extract gave wrong answer!\n");
        printf("rfc5869 check: hpke_extract gave wrong answer!\n");
        printf("rfc5869 check: hpke_extract gave wrong answer!\n");
    }
    OKMlen = 42;
    rv = hpke_expand(NULL, suite, OSSL_HPKE_5869_MODE_PURE, PRK, PRKlen,
                     (unsigned char *)"", 0, info, infolen, OKMlen,
                     calc_okm, &OKMlen);
    if (rv != 1) {
        printf("rfc5869 check: hpke_expand failed: %d\n", rv);
        printf("rfc5869 check: hpke_expand failed: %d\n", rv);
        printf("rfc5869 check: hpke_expand failed: %d\n", rv);
        printf("rfc5869 check: hpke_expand failed: %d\n", rv);
        printf("rfc5869 check: hpke_expand failed: %d\n", rv);
        printf("rfc5869 check: hpke_expand failed: %d\n", rv);
    }
    if (memcmp(calc_okm, OKM, OKMlen)) {
        printf("rfc5869 check: hpke_expand gave wrong answer!\n");
        printf("rfc5869 check: hpke_expand gave wrong answer!\n");
        printf("rfc5869 check: hpke_expand gave wrong answer!\n");
        printf("rfc5869 check: hpke_expand gave wrong answer!\n");
        printf("rfc5869 check: hpke_expand gave wrong answer!\n");
        printf("rfc5869 check: hpke_expand gave wrong answer!\n");
        printf("rfc5869 check: hpke_expand gave wrong answer!\n");
    }
    return rv;
}
#endif
/*
 * @brief run the KEM with two keys as required
 *
 * @param libctx is the context to use
 * @param propq is a properties string
 * @param encrypting is 1 if we're encrypting, 0 for decrypting
 * @param suite is the ciphersuite
 * @param key1 is the first key, for which we have the private value
 * @param key1enclen is the length of the encoded form of key1
 * @param key1en is the encoded form of key1
 * @param key2 is the peer's key
 * @param key2enclen is the length of the encoded form of key1
 * @param key2en is the encoded form of key1
 * @param akey is the authentication private key
 * @param apublen is the length of the encoded the authentication public key
 * @param apub is the encoded form of the authentication public key
 * @param ss is (a pointer to) the buffer for the shared secret result
 * @param sslen is the size of the buffer (octets-used on exit)
 * @return 1 for good, not 1 for not good
 */
static int hpke_do_kem(OSSL_LIB_CTX *libctx, const char *propq,
                       int encrypting, OSSL_HPKE_SUITE suite,
                       EVP_PKEY *key1,
                       size_t key1enclen, const unsigned char *key1enc,
                       EVP_PKEY *key2,
                       size_t key2enclen, const unsigned char *key2enc,
                       EVP_PKEY *akey,
                       size_t apublen, const unsigned char *apub,
                       unsigned char **ss, size_t *sslen)
{
    int erv = 1;
    EVP_PKEY_CTX *pctx = NULL;
    size_t zzlen = 2 * OSSL_HPKE_MAXSIZE;
    unsigned char zz[2 * OSSL_HPKE_MAXSIZE];
    size_t kem_contextlen = OSSL_HPKE_MAXSIZE;
    unsigned char kem_context[OSSL_HPKE_MAXSIZE];
    size_t lsslen = OSSL_HPKE_MAXSIZE;
    unsigned char lss[OSSL_HPKE_MAXSIZE];

    /* step 2 run DH KEM to get zz */
    pctx = EVP_PKEY_CTX_new_from_pkey(libctx, key1, propq);
    if (pctx == NULL) {
        erv = 0;
        ERR_raise(ERR_LIB_CRYPTO, ERR_R_INTERNAL_ERROR);
        goto err;
    }
    if (EVP_PKEY_derive_init(pctx) <= 0) {
        erv = 0;
        ERR_raise(ERR_LIB_CRYPTO, ERR_R_INTERNAL_ERROR);
        goto err;
    }
    if (EVP_PKEY_derive_set_peer(pctx, key2) <= 0) {
        erv = 0;
        ERR_raise(ERR_LIB_CRYPTO, ERR_R_INTERNAL_ERROR);
        goto err;
    }
    if (EVP_PKEY_derive(pctx, NULL, &zzlen) <= 0) {
        erv = 0;
        ERR_raise(ERR_LIB_CRYPTO, ERR_R_INTERNAL_ERROR);
        goto err;
    }
    if (zzlen >= OSSL_HPKE_MAXSIZE) {
        erv = 0;
        ERR_raise(ERR_LIB_CRYPTO, ERR_R_INTERNAL_ERROR);
        goto err;
    }
    if (EVP_PKEY_derive(pctx, zz, &zzlen) <= 0) {
        erv = 0;
        ERR_raise(ERR_LIB_CRYPTO, ERR_R_INTERNAL_ERROR);
        goto err;
    }
    EVP_PKEY_CTX_free(pctx);
    pctx = NULL;

    kem_contextlen = key1enclen + key2enclen;
    if (kem_contextlen >= OSSL_HPKE_MAXSIZE) {
        erv = 0;
        ERR_raise(ERR_LIB_CRYPTO, ERR_R_INTERNAL_ERROR);
        goto err;
    }
    if (encrypting) {
        memcpy(kem_context, key1enc, key1enclen);
        memcpy(kem_context + key1enclen, key2enc, key2enclen);
    } else {
        memcpy(kem_context, key2enc, key2enclen);
        memcpy(kem_context + key2enclen, key1enc, key1enclen);
    }
    if (apublen > 0) {
        /* Append the public auth key (mypub) to kem_context */
        if ((kem_contextlen + apublen) >= OSSL_HPKE_MAXSIZE) {
            erv = 0;
            ERR_raise(ERR_LIB_CRYPTO, ERR_R_INTERNAL_ERROR);
            goto err;
        }
        memcpy(kem_context + kem_contextlen, apub, apublen);
        kem_contextlen += apublen;
    }

    if (akey != NULL) {
        size_t zzlen2 = 0;

        /* step 2 run to get 2nd half of zz */
        if (encrypting) {
            pctx = EVP_PKEY_CTX_new_from_pkey(libctx, akey, propq);
        } else {
            pctx = EVP_PKEY_CTX_new_from_pkey(libctx, key1, propq);
        }
        if (pctx == NULL) {
            erv = 0;
            ERR_raise(ERR_LIB_CRYPTO, ERR_R_INTERNAL_ERROR);
            goto err;
        }
        if (EVP_PKEY_derive_init(pctx) <= 0) {
            erv = 0;
            ERR_raise(ERR_LIB_CRYPTO, ERR_R_INTERNAL_ERROR);
            goto err;
        }
        if (encrypting) {
            if (EVP_PKEY_derive_set_peer(pctx, key2) <= 0) {
                erv = 0;
                ERR_raise(ERR_LIB_CRYPTO, ERR_R_INTERNAL_ERROR);
                goto err;
            }
        } else {
            if (EVP_PKEY_derive_set_peer(pctx, akey) <= 0) {
                erv = 0;
                ERR_raise(ERR_LIB_CRYPTO, ERR_R_INTERNAL_ERROR);
                goto err;
            }
        }
        if (EVP_PKEY_derive(pctx, NULL, &zzlen2) <= 0) {
            erv = 0;
            ERR_raise(ERR_LIB_CRYPTO, ERR_R_INTERNAL_ERROR);
            goto err;
        }
        if (zzlen2 >= OSSL_HPKE_MAXSIZE) {
            erv = 0;
            ERR_raise(ERR_LIB_CRYPTO, ERR_R_INTERNAL_ERROR);
            goto err;
        }
        if (EVP_PKEY_derive(pctx, zz + zzlen, &zzlen2) <= 0) {
            erv = 0;
            ERR_raise(ERR_LIB_CRYPTO, ERR_R_INTERNAL_ERROR);
            goto err;
        }
        zzlen += zzlen2;
        EVP_PKEY_CTX_free(pctx);
        pctx = NULL;
    }
#if defined(SUPERVERBOSE) || defined(TESTVECTORS)
    hpke_pbuf(stdout, "\tkem_context", kem_context, kem_contextlen);
    hpke_pbuf(stdout, "\tzz", zz, zzlen);
#endif
    erv = hpke_extract_and_expand(libctx, propq, suite, OSSL_HPKE_5869_MODE_KEM,
                                  zz, zzlen, kem_context, kem_contextlen,
                                  lss, &lsslen);
    if (erv != 1) { goto err; }
    *ss = OPENSSL_malloc(lsslen);
    if (*ss == NULL) {
        erv = 0;
        ERR_raise(ERR_LIB_CRYPTO, ERR_R_INTERNAL_ERROR);
        goto err;
    }
    memcpy(*ss, lss, lsslen);
    *sslen = lsslen;

err:
    EVP_PKEY_CTX_free(pctx);
    return erv;
}

/*
 * @brief check mode is in-range and supported
 * @param mode is the caller's chosen mode
 * @return 1 for good (OpenSSL style), not 1 for error
 */
static int hpke_mode_check(unsigned int mode)
{
    switch (mode) {
    case OSSL_HPKE_MODE_BASE:
    case OSSL_HPKE_MODE_PSK:
    case OSSL_HPKE_MODE_AUTH:
    case OSSL_HPKE_MODE_PSKAUTH:
        break;
    default:
        return 0;
    }
    return 1;
}

/*
 * @brief check psk params are as per spec
 * @param mode is the mode in use
 * @param pskid PSK identifier
 * @param psklen length of PSK
 * @param psk the psk itself
 * @return 1 for good (OpenSSL style), not 1 for error
 *
 * If a PSK mode is used both pskid and psk must be
 * non-default. Otherwise we ignore the PSK params.
 */
static int hpke_psk_check(unsigned int mode,
                          const char *pskid,
                          size_t psklen,
                          const unsigned char *psk)
{
    if (mode == OSSL_HPKE_MODE_BASE || mode == OSSL_HPKE_MODE_AUTH)
        return 1;
    if (pskid == NULL || psklen == 0 || psk == NULL)
        return 0;
    return 1;
}

/*
 * @brief map a kem_id and a private key buffer into an EVP_PKEY
 *
 * Note that the buffer is expected to be some form of the encoded
 * private key, and could still have the PEM header or not, and might
 * or might not be base64 encoded. We'll try handle all those options.
 *
 * @param libctx is the context to use
 * @param propq is a properties string
 * @param kem_id is what'd you'd expect (using the HPKE registry values)
 * @param prbuf is the private key buffer
 * @param prbuf_len is the length of that buffer
 * @param pubuf is the public key buffer (if available)
 * @param pubuf_len is the length of that buffer
 * @param priv is a pointer to an EVP_PKEY * for the result
 * @return 1 for success, otherwise failure
 */
static int hpke_prbuf2evp(OSSL_LIB_CTX *libctx, const char *propq,
                          unsigned int kem_id,
                          const unsigned char *prbuf, size_t prbuf_len,
                          const unsigned char *pubuf, size_t pubuf_len,
                          EVP_PKEY **retpriv)
{
    int erv = 1;
    EVP_PKEY *lpriv = NULL;
    EVP_PKEY_CTX *ctx = NULL;
    BIGNUM *priv = NULL;
    const char *keytype = NULL;
    const char *groupname = NULL;
    OSSL_PARAM_BLD *param_bld = NULL;
    OSSL_PARAM *params = NULL;
    uint16_t kem_ind = 0;
#ifndef OPENSSL_NO_EC
    int groupnid = 0;
    size_t pubsize = 0;
    BIGNUM *calc_priv = NULL;
    EC_POINT *calc_pub = NULL;
    EC_GROUP *curve = NULL;
    unsigned char calc_pubuf[OSSL_HPKE_MAXSIZE];
    size_t calc_pubuf_len = OSSL_HPKE_MAXSIZE;
    point_conversion_form_t form = POINT_CONVERSION_UNCOMPRESSED;
#endif
    unsigned char hf_prbuf[OSSL_HPKE_MAXSIZE];
    size_t hf_prbuf_len = 0;

    if (hpke_kem_id_check(kem_id) != 1) {
        erv = 0;
        ERR_raise(ERR_LIB_CRYPTO, ERR_R_INTERNAL_ERROR);
        goto err;
    }
    kem_ind = kem_iana2index(kem_id);
    if (kem_ind == 0) {
        erv = 0;
        ERR_raise(ERR_LIB_CRYPTO, ERR_R_INTERNAL_ERROR);
        goto err;
    }
    keytype = hpke_kem_tab[kem_ind].keytype;
    groupname = hpke_kem_tab[kem_ind].groupname;
#if defined(SUPERVERBOSE) || defined(TESTVECTORS)
    printf("Called hpke_prbuf2evp with kem id: %04x\n", kem_id);
    hpke_pbuf(stdout, "hpke_prbuf2evp priv input", prbuf, prbuf_len);
    if (pubuf != NULL) {
        hpke_pbuf(stdout, "hpke_prbuf2evp pub input", pubuf, pubuf_len);
    } else {
        printf("hpke_prbuf2evp: no public value supplied\n");
    }
#endif
    if (prbuf == NULL || prbuf_len == 0 || retpriv == NULL) {
        erv = 0;
        ERR_raise(ERR_LIB_CRYPTO, ERR_R_INTERNAL_ERROR);
        goto err;
    }
    if (hpke_kem_tab[kem_ind].Npriv == prbuf_len) {
        if (keytype == NULL) {
            erv = 0;
            ERR_raise(ERR_LIB_CRYPTO, ERR_R_INTERNAL_ERROR);
            goto err;
        }
        param_bld = OSSL_PARAM_BLD_new();
        if (param_bld == NULL) {
            erv = 0;
            ERR_raise(ERR_LIB_CRYPTO, ERR_R_INTERNAL_ERROR);
            goto err;
        }
        if (groupname != NULL
            && OSSL_PARAM_BLD_push_utf8_string(param_bld, "group",
                                               groupname, 0) != 1) {
            erv = 0;
            ERR_raise(ERR_LIB_CRYPTO, ERR_R_INTERNAL_ERROR);
            goto err;
        }
        if (pubuf != NULL && pubuf_len > 0) {
            if (OSSL_PARAM_BLD_push_octet_string(param_bld, "pub", pubuf,
                                                 pubuf_len) != 1) {
                erv = 0;
                ERR_raise(ERR_LIB_CRYPTO, ERR_R_INTERNAL_ERROR);
                goto err;
            }
        } else if (hpke_kem_id_nist_curve(kem_id) == 1) {
#ifndef OPENSSL_NO_EC
            /* need to calculate that public value, but we can:-) */
            groupnid = hpke_kem_tab[kem_ind].groupid;
            pubsize = hpke_kem_tab[kem_ind].Npk;
            memset(calc_pubuf, 0, calc_pubuf_len); /* keep asan happy */
            curve = EC_GROUP_new_by_curve_name(groupnid);
            if (curve == NULL) {
                erv = 0;
                ERR_raise(ERR_LIB_CRYPTO, ERR_R_INTERNAL_ERROR);
                goto err;
            }
            calc_priv = BN_bin2bn(prbuf, prbuf_len, NULL);
            if (calc_priv == NULL) {
                erv = 0;
                ERR_raise(ERR_LIB_CRYPTO, ERR_R_INTERNAL_ERROR);
                goto err;
            }
            calc_pub = EC_POINT_new(curve);
            if (calc_pub == NULL) {
                erv = 0;
                ERR_raise(ERR_LIB_CRYPTO, ERR_R_INTERNAL_ERROR);
                goto err;
            }
            if (EC_POINT_mul(curve, calc_pub, calc_priv, NULL, NULL,
                             NULL) != 1) {
                erv = 0;
                ERR_raise(ERR_LIB_CRYPTO, ERR_R_INTERNAL_ERROR);
                goto err;
            }
            if ((calc_pubuf_len = EC_POINT_point2oct(curve, calc_pub, form,
                                                     calc_pubuf, calc_pubuf_len,
                                                     NULL)) != pubsize) {
                erv = 0;
                ERR_raise(ERR_LIB_CRYPTO, ERR_R_INTERNAL_ERROR);
                goto err;
            }
            if (OSSL_PARAM_BLD_push_octet_string(param_bld, "pub", calc_pubuf,
                                                 calc_pubuf_len) != 1) {
                erv = 0;
                ERR_raise(ERR_LIB_CRYPTO, ERR_R_INTERNAL_ERROR);
                goto err;
            }
#else
            /* can't do that if no EC support compiled in:-( */
            erv = 0;
            ERR_raise(ERR_LIB_CRYPTO, ERR_R_INTERNAL_ERROR);
            goto err;
#endif
        }
        if (strlen(keytype) == 2 && !strcmp(keytype, "EC")) {
            priv = BN_bin2bn(prbuf, prbuf_len, NULL);
            if (priv == NULL) {
                erv = 0;
                ERR_raise(ERR_LIB_CRYPTO, ERR_R_INTERNAL_ERROR);
                goto err;
            }
            if (OSSL_PARAM_BLD_push_BN(param_bld, "priv", priv) != 1) {
                erv = 0;
                ERR_raise(ERR_LIB_CRYPTO, ERR_R_INTERNAL_ERROR);
                goto err;
            }
        } else {
            if (OSSL_PARAM_BLD_push_octet_string(param_bld, "priv", prbuf,
                                                 prbuf_len) != 1) {
                erv = 0;
                ERR_raise(ERR_LIB_CRYPTO, ERR_R_INTERNAL_ERROR);
                goto err;
            }
        }
        params = OSSL_PARAM_BLD_to_param(param_bld);
        if (params == NULL) {
            erv = 0;
            ERR_raise(ERR_LIB_CRYPTO, ERR_R_INTERNAL_ERROR);
            goto err;
        }
        ctx = EVP_PKEY_CTX_new_from_name(libctx, keytype, propq);
        if (ctx == NULL) {
            erv = 0;
            ERR_raise(ERR_LIB_CRYPTO, ERR_R_INTERNAL_ERROR);
            goto err;
        }
        if (EVP_PKEY_fromdata_init(ctx) <= 0) {
            erv = 0;
            ERR_raise(ERR_LIB_CRYPTO, ERR_R_INTERNAL_ERROR);
            goto err;
        }
        if (EVP_PKEY_fromdata(ctx, &lpriv, EVP_PKEY_KEYPAIR, params) <= 0) {
            erv = 0;
            ERR_raise(ERR_LIB_CRYPTO, ERR_R_INTERNAL_ERROR);
            goto err;
        }
    }
    if (lpriv == NULL) {
        /* check PEM decode - that might work :-) */
        BIO *bfp = BIO_new(BIO_s_mem());

        if (bfp == NULL) {
            erv = 0;
            ERR_raise(ERR_LIB_CRYPTO, ERR_R_INTERNAL_ERROR);
            goto err;
        }
        BIO_write(bfp, prbuf, prbuf_len);
        if (!PEM_read_bio_PrivateKey(bfp, &lpriv, NULL, NULL)) {
            BIO_free_all(bfp);
            bfp = NULL;
            erv = 0;
            ERR_raise(ERR_LIB_CRYPTO, ERR_R_INTERNAL_ERROR);
            goto err;
        }
        if (bfp != NULL) {
            BIO_free_all(bfp);
            bfp = NULL;
        }
        if (lpriv == NULL) {
            /* if not done, prepend/append PEM header/footer and try again */
            memcpy(hf_prbuf, PEM_PRIVATEHEADER, strlen(PEM_PRIVATEHEADER));
            hf_prbuf_len += strlen(PEM_PRIVATEHEADER);
            memcpy(hf_prbuf + hf_prbuf_len, prbuf, prbuf_len);
            hf_prbuf_len += prbuf_len;
            memcpy(hf_prbuf + hf_prbuf_len, PEM_PRIVATEFOOTER,
                   strlen(PEM_PRIVATEFOOTER));
            hf_prbuf_len += strlen(PEM_PRIVATEFOOTER);
            bfp = BIO_new(BIO_s_mem());
            if (bfp == NULL) {
                erv = 0;
                ERR_raise(ERR_LIB_CRYPTO, ERR_R_INTERNAL_ERROR);
                goto err;
            }
            BIO_write(bfp, hf_prbuf, hf_prbuf_len);
            if (!PEM_read_bio_PrivateKey(bfp, &lpriv, NULL, NULL)) {
                BIO_free_all(bfp);
                bfp = NULL;
                erv = 0;
                ERR_raise(ERR_LIB_CRYPTO, ERR_R_INTERNAL_ERROR);
                goto err;
            }
            BIO_free_all(bfp);
            bfp = NULL;
        }
    }
    if (lpriv == NULL) {
        erv = 0;
        ERR_raise(ERR_LIB_CRYPTO, ERR_R_INTERNAL_ERROR);
        goto err;
    }
    *retpriv = lpriv;
#if defined(SUPERVERBOSE) || defined(TESTVECTORS)
    if (erv == 1) {
        printf("hpke_prbuf2evp success\n");
    } else {
        printf("hpke_prbuf2evp FAILED at %d\n", erv);
    }
#endif

err:
#ifndef OPENSSL_NO_EC
    BN_free(calc_priv);
    EC_POINT_free(calc_pub);
    EC_GROUP_free(curve);
#endif
    BN_free(priv);
    EVP_PKEY_CTX_free(ctx);
    OSSL_PARAM_BLD_free(param_bld);
    OSSL_PARAM_free(params);
    return erv;
}

/**
 * @brief check if a suite is supported locally
 *
 * @param suite is the suite to check
 * @return 1 for good/supported, not 1 otherwise
 */
static int hpke_suite_check(OSSL_HPKE_SUITE suite)
{
    /*
     * Check that the fields of the suite are each
     * implemented here
     */
    int kem_ok = 0;
    int kdf_ok = 0;
    int aead_ok = 0;
    int ind = 0;
    int nkems = OSSL_NELEM(hpke_kem_tab);
    int nkdfs = OSSL_NELEM(hpke_kdf_tab);
    int naeads = OSSL_NELEM(hpke_aead_tab);

    /* check KEM */
    for (ind = 0; ind != nkems; ind++) {
        if (suite.kem_id == hpke_kem_tab[ind].kem_id) {
            kem_ok = 1;
            break;
        }
    }

    /* check kdf */
    for (ind = 0; ind != nkdfs; ind++) {
        if (suite.kdf_id == hpke_kdf_tab[ind].kdf_id) {
            kdf_ok = 1;
            break;
        }
    }

    /* check aead */
    for (ind = 0; ind != naeads; ind++) {
        if (suite.aead_id == hpke_aead_tab[ind].aead_id) {
            aead_ok = 1;
            break;
        }
    }

    if (kem_ok == 1 && kdf_ok == 1 && aead_ok == 1)
        return 1;
    return 0;
}

/*
 * @brief Internal HPKE single-shot encryption function
 *
 * @param libctx is the context to use
 * @param propq is a properties string
 * @param mode is the HPKE mode
 * @param suite is the ciphersuite to use
 * @param pskid is the pskid string fpr a PSK mode (can be NULL)
 * @param psklen is the psk length
 * @param psk is the psk
 * @param publen is the length of the recipient public key
 * @param pub is the encoded recipient public key
 * @param authprivlen is the length of the private (authentication) key
 * @param authpriv is the encoded private (authentication) key
 * @param authpriv_evp is the EVP_PKEY* form of private (authentication) key
 * @param clearlen is the length of the cleartext
 * @param clear is the encoded cleartext
 * @param aadlen is the lenght of the additional data (can be zero)
 * @param aad is the encoded additional data (can be NULL)
 * @param infolen is the lenght of the info data (can be zero)
 * @param info is the encoded info data (can be NULL)
 * @param seqlen is the length of the sequence data (can be zero)
 * @param seq is the encoded sequence data (can be NULL)
 * @param extsenderpriv has the handle for the sender private key
 * @param expseclen is the length of the exportersecret buffer
 * @param expsec is the exporter secret
 * @param senderpublen length of the input buffer for sender's public key
 * @param senderpub is the input buffer for ciphertext
 * @param cipherlen is the length of the input buffer for ciphertext
 * @param cipher is the input buffer for ciphertext
 * @return 1 for good (OpenSSL style), not 1 for error
 */
#ifdef TESTVECTORS
static int hpke_enc_int(OSSL_LIB_CTX *libctx, const char *propq,
                        unsigned int mode, OSSL_HPKE_SUITE suite,
                        const char *pskid,
                        size_t psklen, const unsigned char *psk,
                        size_t publen, const unsigned char *pub,
                        size_t authprivlen, const unsigned char *authpriv,
                        EVP_PKEY *authpriv_evp,
                        size_t clearlen, const unsigned char *clear,
                        size_t aadlen, const unsigned char *aad,
                        size_t infolen, const unsigned char *info,
                        size_t seqlen, const unsigned char *seq,
                        EVP_PKEY *extsenderpriv,
                        size_t rawsenderprivlen,
                        const unsigned char *rawsenderpriv,
                        size_t *expseclen, unsigned char *expsec,
                        size_t *senderpublen, unsigned char *senderpub,
                        size_t *cipherlen, unsigned char *cipher, void *tv)
#else
static int hpke_enc_int(OSSL_LIB_CTX *libctx, const char *propq,
                        unsigned int mode, OSSL_HPKE_SUITE suite,
                        const char *pskid,
                        size_t psklen, const unsigned char *psk,
                        size_t publen, const unsigned char *pub,
                        size_t authprivlen, const unsigned char *authpriv,
                        EVP_PKEY *authpriv_evp,
                        size_t clearlen, const unsigned char *clear,
                        size_t aadlen, const unsigned char *aad,
                        size_t infolen, const unsigned char *info,
                        size_t seqlen, const unsigned char *seq,
                        EVP_PKEY *extsenderpriv,
                        size_t rawsenderprivlen,
                        const unsigned char *rawsenderpriv,
                        size_t *expseclen, unsigned char *expsec,
                        size_t *senderpublen, unsigned char *senderpub,
                        size_t *cipherlen, unsigned char *cipher)
#endif

{
    int erv = 1; /* Our error return value - 1 is success */
    int evpcaller = 0;
    int rawcaller = 0;
#if defined(TESTVECTORS)
    hpke_tv_t *ltv = (hpke_tv_t *)tv;
#endif
    EVP_PKEY_CTX *pctx = NULL;
    EVP_PKEY *pkR = NULL;
    EVP_PKEY *pkE = NULL;
    EVP_PKEY *skI = NULL;
    size_t shared_secretlen = 0;
    unsigned char *shared_secret = NULL;
    size_t enclen = 0;
    unsigned char *enc = NULL;
    size_t ks_contextlen = OSSL_HPKE_MAXSIZE;
    unsigned char ks_context[OSSL_HPKE_MAXSIZE];
    size_t secretlen = OSSL_HPKE_MAXSIZE;
    unsigned char secret[OSSL_HPKE_MAXSIZE];
    size_t psk_hashlen = OSSL_HPKE_MAXSIZE;
    unsigned char psk_hash[OSSL_HPKE_MAXSIZE];
    size_t noncelen = OSSL_HPKE_MAXSIZE;
    unsigned char nonce[OSSL_HPKE_MAXSIZE];
    size_t keylen = OSSL_HPKE_MAXSIZE;
    unsigned char key[OSSL_HPKE_MAXSIZE];
    size_t exporterseclen = OSSL_HPKE_MAXSIZE;
    unsigned char exportersec[OSSL_HPKE_MAXSIZE];
    size_t mypublen = 0;
    unsigned char *mypub = NULL;
    BIO *bfp = NULL;
    size_t halflen = 0;
    size_t pskidlen = 0;
    uint16_t aead_ind = 0;
    uint16_t kem_ind = 0;
    uint16_t kdf_ind = 0;

    if ((erv = hpke_mode_check(mode)) != 1) {
        erv = 0;
        ERR_raise(ERR_LIB_CRYPTO, ERR_R_INTERNAL_ERROR);
        goto err;
    }
    if ((erv = hpke_psk_check(mode, pskid, psklen, psk)) != 1) {
        erv = 0;
        ERR_raise(ERR_LIB_CRYPTO, ERR_R_INTERNAL_ERROR);
        goto err;
    }
    if ((erv = hpke_suite_check(suite)) != 1) {
        erv = 0;
        ERR_raise(ERR_LIB_CRYPTO, ERR_R_INTERNAL_ERROR);
        goto err;
    }
    /*
     * Depending on who called us, we may want to generate this key pair
     * or we may have had it handed to us via extsender inputs
     */
    if (extsenderpriv != NULL) {
        evpcaller = 1;
    }
    if (extsenderpriv == NULL
        && rawsenderprivlen > 0 && rawsenderpriv != NULL) {
        rawcaller = 1;
    }
    if (evpcaller == 0 && rawcaller == 0
        && (pub == NULL || clear == NULL
            || senderpublen == NULL || senderpub == NULL
            || cipherlen == NULL || cipher == NULL)) {
        erv = 0;
        ERR_raise(ERR_LIB_CRYPTO, ERR_R_INTERNAL_ERROR);
        goto err;
    }
    if (evpcaller
        && (pub == NULL || clear == NULL
            || senderpublen == NULL || senderpub == NULL
            || extsenderpriv == NULL || !cipherlen || cipher == NULL)) {
        erv = 0;
        ERR_raise(ERR_LIB_CRYPTO, ERR_R_INTERNAL_ERROR);
        goto err;
    }
    if (rawcaller
        && (pub == NULL || clear == NULL
            || rawsenderpriv == NULL || !cipherlen || cipher == NULL)) {
        erv = 0;
        ERR_raise(ERR_LIB_CRYPTO, ERR_R_INTERNAL_ERROR);
        goto err;
    }
    if ((mode == OSSL_HPKE_MODE_AUTH || mode == OSSL_HPKE_MODE_PSKAUTH)
        &&
        ((authpriv == NULL || authprivlen == 0) && (authpriv_evp == NULL))) {
        erv = 0;
        ERR_raise(ERR_LIB_CRYPTO, ERR_R_INTERNAL_ERROR);
        goto err;
    }
    if ((mode == OSSL_HPKE_MODE_PSK || mode == OSSL_HPKE_MODE_PSKAUTH)
        && (psk == NULL || !psklen || pskid == NULL)) {
        erv = 0;
        ERR_raise(ERR_LIB_CRYPTO, ERR_R_INTERNAL_ERROR);
        goto err;
    }
#if defined(SUPERVERBOSE) || defined(TESTVECTORS)
    printf("Encrypting:\n");
#endif
    /*
     * The plan:
     * 0. Initialise peer's key from string
     * 1. generate sender's key pair
     * 2. run DH KEM to get dh
     * 3. create context buffer
     * 4. extracts and expands as needed
     * 5. call the AEAD
     */

    /* step 0. Initialise peer's key from string */
    kem_ind = kem_iana2index(suite.kem_id);
    if (kem_ind == 0) {
        erv = 0;
        ERR_raise(ERR_LIB_CRYPTO, ERR_R_INTERNAL_ERROR);
        goto err;
    }
    if (hpke_kem_id_nist_curve(suite.kem_id) == 1) {
        pkR = EVP_PKEY_new_raw_nist_public_key(libctx, propq,
                                               hpke_kem_tab[kem_ind].
                                               groupid,
                                               hpke_kem_tab[kem_ind].
                                               groupname, pub, publen);
    } else {
        pkR = EVP_PKEY_new_raw_public_key_ex(libctx,
                                             hpke_kem_tab[kem_ind].keytype,
                                             propq, pub, publen);
    }
    if (pkR == NULL) {
        erv = 0;
        ERR_raise(ERR_LIB_CRYPTO, ERR_R_INTERNAL_ERROR);
        goto err;
    }

    /* step 1. generate or import sender's key pair: skE, pkE */
    if (!evpcaller && !rawcaller) {
        pctx = EVP_PKEY_CTX_new(pkR, NULL);
        if (pctx == NULL) {
            erv = 0;
            ERR_raise(ERR_LIB_CRYPTO, ERR_R_INTERNAL_ERROR);
            goto err;
        }
        if (EVP_PKEY_keygen_init(pctx) <= 0) {
            erv = 0;
            ERR_raise(ERR_LIB_CRYPTO, ERR_R_INTERNAL_ERROR);
            goto err;
        }
#ifdef TESTVECTORS
        if (ltv) {
            /* Read encap DH private from tv, instead of new key pair */
            unsigned char *bin_skE = NULL;
            size_t bin_skElen = 0;
            unsigned char *bin_pkE = NULL;
            size_t bin_pkElen = 0;

            if (hpke_kem_id_check(ltv->kem_id) != 1) {
                erv = 0;
                ERR_raise(ERR_LIB_CRYPTO, ERR_R_INTERNAL_ERROR);
                goto err;
            }
            erv = hpke_ah_decode(strlen(ltv->skEm), ltv->skEm,
                                 &bin_skElen, &bin_skE);
            if (erv != 1) {
                ERR_raise(ERR_LIB_CRYPTO, ERR_R_INTERNAL_ERROR);
                goto err;
            }
            erv = hpke_ah_decode(strlen(ltv->pkEm), ltv->pkEm,
                                 &bin_pkElen, &bin_pkE);
            if (erv != 1) {
                OPENSSL_free(bin_skE);
                ERR_raise(ERR_LIB_CRYPTO, ERR_R_INTERNAL_ERROR);
                goto err;
            }
            if (hpke_prbuf2evp(libctx, propq, ltv->kem_id, bin_skE, bin_skElen,
                               bin_pkE, bin_pkElen, &pkE) != 1) {
                OPENSSL_free(bin_skE);
                OPENSSL_free(bin_pkE);
                erv = 0;
                ERR_raise(ERR_LIB_CRYPTO, ERR_R_INTERNAL_ERROR);
                goto err;
            }
            OPENSSL_free(bin_skE);
            OPENSSL_free(bin_pkE);
        } else {
            if (EVP_PKEY_keygen(pctx, &pkE) <= 0) {
                erv = 0;
                ERR_raise(ERR_LIB_CRYPTO, ERR_R_INTERNAL_ERROR);
                goto err;
            }
        }
#else
        if (EVP_PKEY_keygen(pctx, &pkE) <= 0) {
            erv = 0;
            ERR_raise(ERR_LIB_CRYPTO, ERR_R_INTERNAL_ERROR);
            goto err;
        }
#endif
        EVP_PKEY_CTX_free(pctx);
        pctx = NULL;
    } else if (evpcaller) {
        pkE = extsenderpriv;
    } else if (rawcaller) {
        erv = hpke_prbuf2evp(libctx, propq, suite.kem_id, rawsenderpriv,
                             rawsenderprivlen, NULL, 0, &pkE);
        if (erv != 1) {
            ERR_raise(ERR_LIB_CRYPTO, ERR_R_INTERNAL_ERROR);
            goto err;
        }
        if (pkE == NULL) {
            erv = 0;
            ERR_raise(ERR_LIB_CRYPTO, ERR_R_INTERNAL_ERROR);
            goto err;
        }
    }
    if (evpcaller == 1 || rawcaller == 1) {
        /* stash relevant public key for caller */
        mypublen = EVP_PKEY_get1_encoded_public_key(pkE, &mypub);
        if (mypub == NULL || mypublen == 0) {
            erv = 0;
            ERR_raise(ERR_LIB_CRYPTO, ERR_R_INTERNAL_ERROR);
            goto err;
        }
        if (mypublen > *senderpublen) {
            erv = 0;
            ERR_raise(ERR_LIB_CRYPTO, ERR_R_INTERNAL_ERROR);
            goto err;
        }
        memcpy(senderpub, mypub, mypublen);
        *senderpublen = mypublen;
        OPENSSL_free(mypub);
        mypub = NULL;
        mypublen = 0;
    }

    /* step 2 run DH KEM to get dh */
    enclen = EVP_PKEY_get1_encoded_public_key(pkE, &enc);
    if (enc == NULL || enclen == 0) {
        erv = 0;
        ERR_raise(ERR_LIB_CRYPTO, ERR_R_INTERNAL_ERROR);
        goto err;
    }
    /* load auth key pair if using an auth mode */
    if (mode == OSSL_HPKE_MODE_AUTH || mode == OSSL_HPKE_MODE_PSKAUTH) {
#ifdef TESTVECTORS
        if (ltv) {
            unsigned char *bin_pkS = NULL;
            size_t bin_pkSlen = 0;

            erv = hpke_ah_decode(strlen(ltv->pkSm), ltv->pkSm,
                                 &bin_pkSlen, &bin_pkS);
            if (erv != 1) {
                ERR_raise(ERR_LIB_CRYPTO, ERR_R_INTERNAL_ERROR);
                goto err;
            }
            erv = hpke_prbuf2evp(libctx, propq, suite.kem_id, authpriv,
                                 authprivlen, bin_pkS, bin_pkSlen, &skI);
        } else {
            erv = hpke_prbuf2evp(libctx, propq, suite.kem_id, authpriv,
                                 authprivlen, pub, publen, &skI);
        }
        if (erv != 1) {
            ERR_raise(ERR_LIB_CRYPTO, ERR_R_INTERNAL_ERROR);
            goto err;
        }
#else
        if (authpriv_evp != NULL) {
            skI = authpriv_evp;
        } else {
            erv = hpke_prbuf2evp(libctx, propq, suite.kem_id, authpriv,
                                 authprivlen, pub, publen, &skI);
            if (erv != 1) {
                ERR_raise(ERR_LIB_CRYPTO, ERR_R_INTERNAL_ERROR);
                goto err;
            }
        }
#endif
        if (skI == NULL) {
            erv = 0;
            ERR_raise(ERR_LIB_CRYPTO, ERR_R_INTERNAL_ERROR);
            goto err;
        }
        mypublen = EVP_PKEY_get1_encoded_public_key(skI, &mypub);
        if (mypub == NULL || mypublen == 0) {
            erv = 0;
            ERR_raise(ERR_LIB_CRYPTO, ERR_R_INTERNAL_ERROR);
            goto err;
        }
    }
    erv = hpke_do_kem(libctx, propq, 1, suite, pkE, enclen, enc, pkR,
                      publen, pub, skI, mypublen, mypub,
                      &shared_secret, &shared_secretlen);
    if (erv != 1) {
        ERR_raise(ERR_LIB_CRYPTO, ERR_R_INTERNAL_ERROR);
        goto err;
    }
    OPENSSL_free(mypub);
    mypub = NULL;

    /* step 3. create context buffer starting with key_schedule_context */
    memset(ks_context, 0, OSSL_HPKE_MAXSIZE);
    ks_context[0] = (unsigned char)(mode % 256);
    ks_contextlen--;
    halflen = ks_contextlen;
    pskidlen = (psk == NULL ? 0 : strlen(pskid));
    erv = hpke_extract(libctx, propq, suite, OSSL_HPKE_5869_MODE_FULL,
                       (const unsigned char *)"", 0,
                       OSSL_HPKE_PSKIDHASH_LABEL,
                       strlen(OSSL_HPKE_PSKIDHASH_LABEL),
                       (unsigned char *)pskid, pskidlen,
                       ks_context + 1, &halflen);
    if (erv != 1) {
        ERR_raise(ERR_LIB_CRYPTO, ERR_R_INTERNAL_ERROR);
        goto err;
    }
    ks_contextlen -= halflen;
    erv = hpke_extract(libctx, propq, suite, OSSL_HPKE_5869_MODE_FULL,
                       (const unsigned char *)"", 0,
                       OSSL_HPKE_INFOHASH_LABEL,
                       strlen(OSSL_HPKE_INFOHASH_LABEL),
                       (unsigned char *)info, infolen,
                       ks_context + 1 + halflen, &ks_contextlen);
    if (erv != 1) {
        ERR_raise(ERR_LIB_CRYPTO, ERR_R_INTERNAL_ERROR);
        goto err;
    }
    ks_contextlen += 1 + halflen;

    /* step 4. extracts and expands as needed */
#ifdef TESTVECTORS
    hpke_test_expand_extract();
#endif
    erv = hpke_extract(libctx, propq, suite, OSSL_HPKE_5869_MODE_FULL,
                       (const unsigned char *)"", 0,
                       OSSL_HPKE_PSK_HASH_LABEL,
                       strlen(OSSL_HPKE_PSK_HASH_LABEL),
                       psk, psklen, psk_hash, &psk_hashlen);
    if (erv != 1) {
        ERR_raise(ERR_LIB_CRYPTO, ERR_R_INTERNAL_ERROR);
        goto err;
    }
#if defined(SUPERVERBOSE) || defined(TESTVECTORS)
    hpke_pbuf(stdout, "\tpsk_hash", psk_hash, psk_hashlen);
#endif
    kdf_ind = kdf_iana2index(suite.kdf_id);
    if (kdf_ind == 0) {
        erv = 0;
        ERR_raise(ERR_LIB_CRYPTO, ERR_R_INTERNAL_ERROR);
        goto err;
    }
    secretlen = hpke_kdf_tab[kdf_ind].Nh;
    if (secretlen > SHA512_DIGEST_LENGTH) {
        erv = 0;
        ERR_raise(ERR_LIB_CRYPTO, ERR_R_INTERNAL_ERROR);
        goto err;
    }
    erv = hpke_extract(libctx, propq, suite, OSSL_HPKE_5869_MODE_FULL,
                       shared_secret, shared_secretlen,
                       OSSL_HPKE_SECRET_LABEL, strlen(OSSL_HPKE_SECRET_LABEL),
                       psk, psklen, secret, &secretlen);
    if (erv != 1) {
        ERR_raise(ERR_LIB_CRYPTO, ERR_R_INTERNAL_ERROR);
        goto err;
    }
    aead_ind = aead_iana2index(suite.aead_id);
    if (aead_ind == 0) {
        erv = 0;
        ERR_raise(ERR_LIB_CRYPTO, ERR_R_INTERNAL_ERROR);
        goto err;
    }
    noncelen = hpke_aead_tab[aead_ind].Nn;
    erv = hpke_expand(libctx, propq, suite, OSSL_HPKE_5869_MODE_FULL,
                      secret, secretlen,
                      OSSL_HPKE_NONCE_LABEL, strlen(OSSL_HPKE_NONCE_LABEL),
                      ks_context, ks_contextlen, noncelen, nonce, &noncelen);
    if (erv != 1) {
        ERR_raise(ERR_LIB_CRYPTO, ERR_R_INTERNAL_ERROR);
        goto err;
    }
    if (noncelen != hpke_aead_tab[aead_ind].Nn) {
        erv = 0;
        ERR_raise(ERR_LIB_CRYPTO, ERR_R_INTERNAL_ERROR);
        goto err;
    }
    if (seq != NULL && seqlen > 0) { /* XOR sequence with nonce as needed */
        size_t sind;
        unsigned char cv;

        if (seqlen > noncelen) {
            erv = 0;
            ERR_raise(ERR_LIB_CRYPTO, ERR_R_INTERNAL_ERROR);
            goto err;
        }
        /* non constant time - does it matter? maybe no */
        for (sind = 0; sind != noncelen; sind++) {
            if (sind < seqlen) {
                cv = seq[seqlen - 1 - (sind % seqlen)];
            } else {
                cv = 0x00;
            }
            nonce[noncelen - 1 - sind] ^= cv;
        }
    }
    keylen = hpke_aead_tab[aead_ind].Nk;
    erv = hpke_expand(libctx, propq, suite, OSSL_HPKE_5869_MODE_FULL,
                      secret, secretlen,
                      OSSL_HPKE_KEY_LABEL, strlen(OSSL_HPKE_KEY_LABEL),
                      ks_context, ks_contextlen, keylen, key, &keylen);
    if (erv != 1) {
        ERR_raise(ERR_LIB_CRYPTO, ERR_R_INTERNAL_ERROR);
        goto err;
    }
    exporterseclen = hpke_kdf_tab[kdf_ind].Nh;
    erv = hpke_expand(libctx, propq, suite, OSSL_HPKE_5869_MODE_FULL,
                      secret, secretlen,
                      OSSL_HPKE_EXP_LABEL, strlen(OSSL_HPKE_EXP_LABEL),
                      ks_context, ks_contextlen,
                      exporterseclen, exportersec, &exporterseclen);
    if (erv != 1) {
        ERR_raise(ERR_LIB_CRYPTO, ERR_R_INTERNAL_ERROR);
        goto err;
    }

    /* If exportersec was requested then provide that if enough space */
    if (expsec != NULL && expseclen != NULL) {
        if (*expseclen < exporterseclen) {
            ERR_raise(ERR_LIB_CRYPTO, ERR_R_INTERNAL_ERROR);
            goto err;
        }
        *expseclen = exporterseclen;
        memcpy(expsec, exportersec, exporterseclen);
    }

    /* step 5. call the AEAD */
    erv = hpke_aead_enc(libctx, propq, suite, key, keylen, nonce, noncelen,
                        aad, aadlen, clear, clearlen, cipher, cipherlen);
    if (erv != 1) {
        ERR_raise(ERR_LIB_CRYPTO, ERR_R_INTERNAL_ERROR);
        goto err;
    }
    if (!evpcaller && !rawcaller) { /* finish up */
        if (enclen > *senderpublen) {
            erv = 0;
            ERR_raise(ERR_LIB_CRYPTO, ERR_R_INTERNAL_ERROR);
            goto err;
        }
        memcpy(senderpub, enc, enclen);
        *senderpublen = enclen;
    }

err:
#if defined(SUPERVERBOSE) || defined(TESTVECTORS)
    printf("\tmode: %s (%d), kem: %s (%d), kdf: %s (%d), aead: %s (%d)\n",
           hpke_mode_strtab[mode], mode, hpke_kem_strtab[kem_ind], suite.kem_id,
           hpke_kdf_strtab[kdf_ind], suite.kdf_id,
           hpke_aead_strtab[aead_ind], suite.aead_id);
    if (pkE) {
        pblen = EVP_PKEY_get1_encoded_public_key(pkE, &pbuf);
        hpke_pbuf(stdout, "\tpkE", pbuf, pblen);
        OPENSSL_free(pbuf);
    } else {
        fprintf(stdout, "\tpkE is NULL\n");
    }
    if (pkR) {
        pblen = EVP_PKEY_get1_encoded_public_key(pkR, &pbuf);
        hpke_pbuf(stdout, "\tpkR", pbuf, pblen);
        OPENSSL_free(pbuf);
    } else {
        fprintf(stdout, "\tpkR is NULL\n");
    }
    if (skI) {
        pblen = EVP_PKEY_get1_encoded_public_key(skI, &pbuf);
        hpke_pbuf(stdout, "\tskI", pbuf, pblen);
        OPENSSL_free(pbuf);
    } else {
        fprintf(stdout, "\tskI is NULL\n");
    }
    hpke_pbuf(stdout, "\tshared_secret", shared_secret, shared_secretlen);
    hpke_pbuf(stdout, "\tks_context", ks_context, ks_contextlen);
    hpke_pbuf(stdout, "\tsecret", secret, secretlen);
    hpke_pbuf(stdout, "\tenc", enc, enclen);
    hpke_pbuf(stdout, "\tinfo", info, infolen);
    hpke_pbuf(stdout, "\taad", aad, aadlen);
    hpke_pbuf(stdout, "\tnonce", nonce, noncelen);
    hpke_pbuf(stdout, "\tkey", key, keylen);
    hpke_pbuf(stdout, "\texportersec", exportersec, exporterseclen);
    hpke_pbuf(stdout, "\tplaintext", clear, clearlen);
    if (*cipherlen != OSSL_HPKE_MAXSIZE) {
        hpke_pbuf(stdout, "\tciphertext", cipher, *cipherlen);
    } else {
        fprintf(stdout, "\tciphertext: probably not generated\n");
    }
    if (mode == OSSL_HPKE_MODE_PSK || mode == OSSL_HPKE_MODE_PSKAUTH) {
        fprintf(stdout, "\tpskid: %s\n", pskid);
        hpke_pbuf(stdout, "\tpsk", psk, psklen);
    }
#endif
    OPENSSL_free(mypub);
    BIO_free_all(bfp);
    EVP_PKEY_free(pkR);
    if (!evpcaller) { EVP_PKEY_free(pkE); }
<<<<<<< HEAD
    if (authpriv_evp == NULL) EVP_PKEY_free(skI);
=======
    if (authpriv_evp == NULL)
        EVP_PKEY_free(skI);
>>>>>>> 9d92acf1
    EVP_PKEY_CTX_free(pctx);
    OPENSSL_free(shared_secret);
    OPENSSL_free(enc);
    return erv;
}

/*
 * @brief HPKE single-shot decryption function
 *
 * @param libctx is the context to use
 * @param propq is a properties string
 * @param mode is the HPKE mode
 * @param suite is the ciphersuite
 * @param pskid is the pskid string fpr a PSK mode (can be NULL)
 * @param psklen is the psk length
 * @param psk is the psk
 * @param publen is the length of the public (authentication) key
 * @param pub is the encoded public (authentication) key
 * @param privlen is the length of the private key
 * @param priv is the encoded private key
 * @param evppriv is a pointer to an internal form of private key
 * @param enclen is the length of the peer's public value
 * @param enc is the peer's public value
 * @param cipherlen is the length of the ciphertext
 * @param cipher is the ciphertext
 * @param aadlen is the lenght of the additional data
 * @param aad is the encoded additional data
 * @param infolen is the lenght of the info data (can be zero)
 * @param info is the encoded info data (can be NULL)
 * @param seqlen is the length of the sequence data (can be zero)
 * @param seq is the encoded sequence data (can be NULL)
 * @param expseclen is the length of the exportersecret buffer
 * @param expsec is the exporter secret
 * @param clearlen length of the input buffer for cleartext
 * @param clear is the encoded cleartext
 * @return 1 for good (OpenSSL style), not 1 for error
 */
static int hpke_dec_int(OSSL_LIB_CTX *libctx, const char *propq,
                        unsigned int mode, OSSL_HPKE_SUITE suite,
                        const char *pskid,
                        size_t psklen, const unsigned char *psk,
                        size_t authpublen, const unsigned char *authpub,
                        size_t privlen, const unsigned char *priv,
                        EVP_PKEY *evppriv,
                        size_t enclen, const unsigned char *enc,
                        size_t cipherlen, const unsigned char *cipher,
                        size_t aadlen, const unsigned char *aad,
                        size_t infolen, const unsigned char *info,
                        size_t seqlen, const unsigned char *seq,
                        size_t *expseclen, unsigned char *expsec,
                        size_t *clearlen, unsigned char *clear)
{
    int erv = 1;
    EVP_PKEY_CTX *pctx = NULL;
    EVP_PKEY *skR = NULL;
    EVP_PKEY *pkE = NULL;
    EVP_PKEY *pkI = NULL;
    size_t shared_secretlen = 0;
    unsigned char *shared_secret = NULL;
    size_t ks_contextlen = OSSL_HPKE_MAXSIZE;
    unsigned char ks_context[OSSL_HPKE_MAXSIZE];
    size_t secretlen = OSSL_HPKE_MAXSIZE;
    unsigned char secret[OSSL_HPKE_MAXSIZE];
    size_t noncelen = OSSL_HPKE_MAXSIZE;
    unsigned char nonce[OSSL_HPKE_MAXSIZE];
    size_t psk_hashlen = OSSL_HPKE_MAXSIZE;
    unsigned char psk_hash[OSSL_HPKE_MAXSIZE];
    size_t keylen = OSSL_HPKE_MAXSIZE;
    unsigned char key[OSSL_HPKE_MAXSIZE];
    size_t exporterseclen = OSSL_HPKE_MAXSIZE;
    unsigned char exportersec[OSSL_HPKE_MAXSIZE];
    size_t mypublen = 0;
    unsigned char *mypub = NULL;
    BIO *bfp = NULL;
    size_t halflen = 0;
    size_t pskidlen = 0;
    uint16_t aead_ind = 0;
    uint16_t kem_ind = 0;
    uint16_t kdf_ind = 0;

    if ((erv = hpke_mode_check(mode)) != 1) {
        erv = 0;
        ERR_raise(ERR_LIB_CRYPTO, ERR_R_INTERNAL_ERROR);
        goto err;
    }
    if ((erv = hpke_psk_check(mode, pskid, psklen, psk)) != 1) {
        erv = 0;
        ERR_raise(ERR_LIB_CRYPTO, ERR_R_INTERNAL_ERROR);
        goto err;
    }
    if ((erv = hpke_suite_check(suite)) != 1) {
        erv = 0;
        ERR_raise(ERR_LIB_CRYPTO, ERR_R_INTERNAL_ERROR);
        goto err;
    }
    if ((priv == NULL && evppriv == NULL)
        || !clearlen || clear == NULL || cipher == NULL) {
        erv = 0;
        ERR_raise(ERR_LIB_CRYPTO, ERR_R_INTERNAL_ERROR);
        goto err;
    }
    if ((mode == OSSL_HPKE_MODE_AUTH || mode == OSSL_HPKE_MODE_PSKAUTH)
        && (!authpub || authpublen == 0)) {
        erv = 0;
        ERR_raise(ERR_LIB_CRYPTO, ERR_R_INTERNAL_ERROR);
        goto err;
    }
    if ((mode == OSSL_HPKE_MODE_PSK || mode == OSSL_HPKE_MODE_PSKAUTH)
        && (psk == NULL || !psklen || pskid == NULL)) {
        erv = 0;
        ERR_raise(ERR_LIB_CRYPTO, ERR_R_INTERNAL_ERROR);
        goto err;
    }
    kem_ind = kem_iana2index(suite.kem_id);
    if (kem_ind == 0) {
        erv = 0;
        ERR_raise(ERR_LIB_CRYPTO, ERR_R_INTERNAL_ERROR);
        goto err;
    }

    /*
     * The plan:
     * 0. Initialise peer's key from string
     * 1. load decryptors private key
     * 2. run DH KEM to get dh
     * 3. create context buffer
     * 4. extracts and expands as needed
     * 5. call the AEAD
     *
     */
#if defined(SUPERVERBOSE) || defined(TESTVECTORS)
    printf("Decrypting:\n");
#endif

    /* step 0. Initialise peer's key(s) from string(s) */
    if (hpke_kem_id_nist_curve(suite.kem_id) == 1) {
        pkE = EVP_PKEY_new_raw_nist_public_key(libctx, propq,
                                               hpke_kem_tab[kem_ind].
                                               groupid,
                                               hpke_kem_tab[kem_ind].
                                               groupname,
                                               enc, enclen);
    } else {
        pkE = EVP_PKEY_new_raw_public_key_ex(libctx,
                                             hpke_kem_tab[kem_ind].keytype,
                                             propq, enc, enclen);
    }
    if (pkE == NULL) {
        erv = 0;
        ERR_raise(ERR_LIB_CRYPTO, ERR_R_INTERNAL_ERROR);
        goto err;
    }
    if (authpublen != 0 && authpub != NULL) {
        if (hpke_kem_id_nist_curve(suite.kem_id) == 1) {
            pkI = EVP_PKEY_new_raw_nist_public_key(libctx, propq,
                                                   hpke_kem_tab[kem_ind].
                                                   groupid,
                                                   hpke_kem_tab[kem_ind].
                                                   groupname,
                                                   authpub, authpublen);
        } else {
            pkI = EVP_PKEY_new_raw_public_key_ex(libctx,
                                                 hpke_kem_tab[kem_ind].keytype,
                                                 propq, authpub, authpublen);
        }
        if (pkI == NULL) {
            erv = 0;
            ERR_raise(ERR_LIB_CRYPTO, ERR_R_INTERNAL_ERROR);
            goto err;
        }
    }

    /* step 1. load decryptors private key */
    if (evppriv == NULL) {
        erv = hpke_prbuf2evp(libctx, propq, suite.kem_id, priv, privlen,
                             NULL, 0, &skR);
        if (erv != 1) {
            ERR_raise(ERR_LIB_CRYPTO, ERR_R_INTERNAL_ERROR);
            goto err;
        }
        if (skR == NULL) {
            erv = 0;
            ERR_raise(ERR_LIB_CRYPTO, ERR_R_INTERNAL_ERROR);
            goto err;
        }
    } else {
        skR = evppriv;
    }

    /* step 2 run DH KEM to get dh */
    mypublen = EVP_PKEY_get1_encoded_public_key(skR, &mypub);
    if (mypub == NULL || mypublen == 0) {
        erv = 0;
        ERR_raise(ERR_LIB_CRYPTO, ERR_R_INTERNAL_ERROR);
        goto err;
    }
    erv = hpke_do_kem(libctx, propq, 0, suite, skR, mypublen, mypub, pkE,
                      enclen, enc, pkI, authpublen, authpub,
                      &shared_secret, &shared_secretlen);
    if (erv != 1) {
        ERR_raise(ERR_LIB_CRYPTO, ERR_R_INTERNAL_ERROR);
        goto err;
    }

    /* step 3. create context buffer */
    memset(ks_context, 0, OSSL_HPKE_MAXSIZE);
    ks_context[0] = (unsigned char)(mode % 256);

    ks_contextlen--;
    halflen = ks_contextlen;
    pskidlen = (psk == NULL ? 0 : strlen(pskid));
    erv = hpke_extract(libctx, propq, suite, OSSL_HPKE_5869_MODE_FULL,
                       (const unsigned char *)"", 0,
                       OSSL_HPKE_PSKIDHASH_LABEL,
                       strlen(OSSL_HPKE_PSKIDHASH_LABEL),
                       (unsigned char *)pskid, pskidlen,
                       ks_context + 1, &halflen);
    if (erv != 1) {
        ERR_raise(ERR_LIB_CRYPTO, ERR_R_INTERNAL_ERROR);
        goto err;
    }
#ifdef SUPERVERBOSE
    hpke_pbuf(stdout, "\tpskidhash", ks_context + 1, halflen);
#endif
    ks_contextlen -= halflen;
    erv = hpke_extract(libctx, propq, suite, OSSL_HPKE_5869_MODE_FULL,
                       (const unsigned char *)"", 0,
                       OSSL_HPKE_INFOHASH_LABEL,
                       strlen(OSSL_HPKE_INFOHASH_LABEL),
                       info, infolen,
                       ks_context + 1 + halflen, &ks_contextlen);
    if (erv != 1) {
        ERR_raise(ERR_LIB_CRYPTO, ERR_R_INTERNAL_ERROR);
        goto err;
    }
#ifdef SUPERVERBOSE
    hpke_pbuf(stdout, "\tinfohash", ks_context + 1 + halflen, ks_contextlen);
#endif
    ks_contextlen += 1 + halflen;

    /* step 4. extracts and expands as needed */
    /* Extract secret and Expand variously...  */
    erv = hpke_extract(libctx, propq, suite, OSSL_HPKE_5869_MODE_FULL,
                       (const unsigned char *)"", 0,
                       OSSL_HPKE_PSK_HASH_LABEL,
                       strlen(OSSL_HPKE_PSK_HASH_LABEL),
                       psk, psklen,
                       psk_hash, &psk_hashlen);
    if (erv != 1) {
        ERR_raise(ERR_LIB_CRYPTO, ERR_R_INTERNAL_ERROR);
        goto err;
    }
#if defined(SUPERVERBOSE) || defined(TESTVECTORS)
    hpke_pbuf(stdout, "\tpsk_hash", psk_hash, psk_hashlen);
#endif
    kdf_ind = kdf_iana2index(suite.kdf_id);
    if (kdf_ind == 0) {
        erv = 0;
        ERR_raise(ERR_LIB_CRYPTO, ERR_R_INTERNAL_ERROR);
        goto err;
    }
    secretlen = hpke_kdf_tab[kdf_ind].Nh;
    if (secretlen > SHA512_DIGEST_LENGTH) {
        erv = 0;
        ERR_raise(ERR_LIB_CRYPTO, ERR_R_INTERNAL_ERROR);
        goto err;
    }
    erv = hpke_extract(libctx, propq, suite, OSSL_HPKE_5869_MODE_FULL,
                       shared_secret, shared_secretlen,
                       OSSL_HPKE_SECRET_LABEL, strlen(OSSL_HPKE_SECRET_LABEL),
                       psk, psklen, secret, &secretlen);
    if (erv != 1) {
        ERR_raise(ERR_LIB_CRYPTO, ERR_R_INTERNAL_ERROR);
        goto err;
    }
    aead_ind = aead_iana2index(suite.aead_id);
    if (aead_ind == 0) {
        erv = 0;
        ERR_raise(ERR_LIB_CRYPTO, ERR_R_INTERNAL_ERROR);
        goto err;
    }
    noncelen = hpke_aead_tab[aead_ind].Nn;
    erv = hpke_expand(libctx, propq, suite, OSSL_HPKE_5869_MODE_FULL,
                      secret, secretlen,
                      OSSL_HPKE_NONCE_LABEL, strlen(OSSL_HPKE_NONCE_LABEL),
                      ks_context, ks_contextlen,
                      noncelen, nonce, &noncelen);
    if (erv != 1) {
        ERR_raise(ERR_LIB_CRYPTO, ERR_R_INTERNAL_ERROR);
        goto err;
    }
    if (noncelen != hpke_aead_tab[aead_ind].Nn) {
        erv = 0;
        ERR_raise(ERR_LIB_CRYPTO, ERR_R_INTERNAL_ERROR);
        goto err;
    }
    /* XOR sequence with nonce as needed */
    if (seq != NULL && seqlen > 0) {
        size_t sind;
        unsigned char cv;

        if (seqlen > noncelen) {
            erv = 0;
            ERR_raise(ERR_LIB_CRYPTO, ERR_R_INTERNAL_ERROR);
            goto err;
        }
        /* non constant time - does it matter? maybe no */
        for (sind = 0; sind != noncelen; sind++) {
            if (sind < seqlen) {
                cv = seq[seqlen - 1 - (sind % seqlen)];
            } else {
                cv = 0x00;
            }
            nonce[noncelen - 1 - sind] ^= cv;
        }
    }
    keylen = hpke_aead_tab[aead_ind].Nk;
    erv = hpke_expand(libctx, propq, suite, OSSL_HPKE_5869_MODE_FULL,
                      secret, secretlen,
                      OSSL_HPKE_KEY_LABEL, strlen(OSSL_HPKE_KEY_LABEL),
                      ks_context, ks_contextlen,
                      keylen, key, &keylen);
    if (erv != 1) {
        ERR_raise(ERR_LIB_CRYPTO, ERR_R_INTERNAL_ERROR);
        goto err;
    }
    exporterseclen = hpke_kdf_tab[kdf_ind].Nh;
    erv = hpke_expand(libctx, propq, suite, OSSL_HPKE_5869_MODE_FULL,
                      secret, secretlen,
                      OSSL_HPKE_EXP_LABEL, strlen(OSSL_HPKE_EXP_LABEL),
                      ks_context, ks_contextlen,
                      exporterseclen, exportersec, &exporterseclen);
    if (erv != 1) {
        ERR_raise(ERR_LIB_CRYPTO, ERR_R_INTERNAL_ERROR);
        goto err;
    }
    /* If exportersec was requested then provide that if enough space */
    if (expsec != NULL && expseclen != NULL) {
        if (*expseclen < exporterseclen) {
            ERR_raise(ERR_LIB_CRYPTO, ERR_R_INTERNAL_ERROR);
            goto err;
        }
        *expseclen = exporterseclen;
        memcpy(expsec, exportersec, exporterseclen);
    }

    /* step 5. call the AEAD */
    erv = hpke_aead_dec(libctx, propq, suite, key, keylen,
                        nonce, noncelen, aad, aadlen,
                        cipher, cipherlen, clear, clearlen);
    if (erv != 1) {
        ERR_raise(ERR_LIB_CRYPTO, ERR_R_INTERNAL_ERROR);
        goto err;
    }

err:
#if defined(SUPERVERBOSE) || defined(TESTVECTORS)
    printf("\tmode: %s (%d), kem: %s (%d), kdf: %s (%d), aead: %s (%d)\n",
           hpke_mode_strtab[mode], mode,
           hpke_kem_strtab[kem_ind], suite.kem_id,
           hpke_kdf_strtab[kdf_ind], suite.kdf_id,
           hpke_aead_strtab[aead_ind], suite.aead_id);
    if (pkE) {
        pblen = EVP_PKEY_get1_encoded_public_key(pkE, &pbuf);
        hpke_pbuf(stdout, "\tpkE", pbuf, pblen);
        OPENSSL_free(pbuf);
    } else {
        fprintf(stdout, "\tpkE is NULL\n");
    }
    if (skR) {
        pblen = EVP_PKEY_get1_encoded_public_key(skR, &pbuf);
        hpke_pbuf(stdout, "\tpkR", pbuf, pblen);
        OPENSSL_free(pbuf);
    } else {
        fprintf(stdout, "\tpkR is NULL\n");
    }
    if (pkI) {
        pblen = EVP_PKEY_get1_encoded_public_key(pkI, &pbuf);
        hpke_pbuf(stdout, "\tpkI", pbuf, pblen);
        OPENSSL_free(pbuf);
    } else {
        fprintf(stdout, "\tskI is NULL\n");
    }
    hpke_pbuf(stdout, "\tshared_secret", shared_secret, shared_secretlen);
    hpke_pbuf(stdout, "\tks_context", ks_context, ks_contextlen);
    hpke_pbuf(stdout, "\tsecret", secret, secretlen);
    hpke_pbuf(stdout, "\texportersec", exportersec, exporterseclen);
    hpke_pbuf(stdout, "\tenc", enc, enclen);
    hpke_pbuf(stdout, "\tinfo", info, infolen);
    hpke_pbuf(stdout, "\taad", aad, aadlen);
    hpke_pbuf(stdout, "\tnonce", nonce, noncelen);
    hpke_pbuf(stdout, "\tkey", key, keylen);
    hpke_pbuf(stdout, "\tciphertext", cipher, cipherlen);
    if (mode == OSSL_HPKE_MODE_PSK || mode == OSSL_HPKE_MODE_PSKAUTH) {
        fprintf(stdout, "\tpskid: %s\n", pskid);
        hpke_pbuf(stdout, "\tpsk", psk, psklen);
    }
    if (*clearlen != OSSL_HPKE_MAXSIZE)
        hpke_pbuf(stdout, "\tplaintext", clear, *clearlen);
    else
        printf("clearlen = OSSL_HPKE_MAXSIZE, so decryption probably failed\n");
#endif
    BIO_free_all(bfp);
    if (evppriv == NULL) { EVP_PKEY_free(skR); }
    EVP_PKEY_free(pkE);
    EVP_PKEY_free(pkI);
    EVP_PKEY_CTX_free(pctx);
    OPENSSL_free(shared_secret);
    OPENSSL_free(mypub);
    return erv;
}

/*
 * @brief compare a buffer vs. the group order
 *
 * @param kemid specifies the group (HPKE KEM code-points)
 * @param buflen is the size of the buffer
 * @param buf is the buffer
 * @param res is returned as 0 for equal, -1 if buf < order, +1 if buf > order
 * @return 1 for good, other otherwise
 */
static int hpke_kg_comp2order(uint32_t kemid, size_t buflen,
                              unsigned char *buf, int *res)
{
    /*
     * P-256: ffffffff00000000ffffffffffffffffbce6faada7179e84f3b9cac2fc632551
     * P-384: ffffffffffffffffffffffffffffffffffffffffffffffffc7634d81f4372ddf
     *        581a0db248b0a77aecec196accc52973
     * P-521: 01ffffffffffffffffffffffffffffffffffffffffffffffffffffffffffffffff
     *        fa51868783bf2f966b7fcc0148f709a5d03bb5c9b8899c47aebb6fb71e91386409
     */
    BIGNUM *bufbn = NULL;
    BIGNUM *gorder = NULL;
    int cres = 0;
    unsigned char p256ord[] = {
        0xff, 0xff, 0xff, 0xff, 0x00, 0x00, 0x00, 0x00,
        0xff, 0xff, 0xff, 0xff, 0xff, 0xff, 0xff, 0xff,
        0xbc, 0xe6, 0xfa, 0xad, 0xa7, 0x17, 0x9e, 0x84,
        0xf3, 0xb9, 0xca, 0xc2, 0xfc, 0x63, 0x25, 0x51
    };
    unsigned char p384ord[] = {
        0xff, 0xff, 0xff, 0xff, 0xff, 0xff, 0xff, 0xff,
        0xff, 0xff, 0xff, 0xff, 0xff, 0xff, 0xff, 0xff,
        0xff, 0xff, 0xff, 0xff, 0xff, 0xff, 0xff, 0xff,
        0xc7, 0x63, 0x4d, 0x81, 0xf4, 0x37, 0x2d, 0xdf,
        0x58, 0x1a, 0x0d, 0xb2, 0x48, 0xb0, 0xa7, 0x7a,
        0xec, 0xec, 0x19, 0x6a, 0xcc, 0xc5, 0x29, 0x73
    };
    unsigned char p521ord[] = {
        0x01, 0xff, 0xff, 0xff, 0xff, 0xff, 0xff, 0xff,
        0xff, 0xff, 0xff, 0xff, 0xff, 0xff, 0xff, 0xff,
        0xff, 0xff, 0xff, 0xff, 0xff, 0xff, 0xff, 0xff,
        0xff, 0xff, 0xff, 0xff, 0xff, 0xff, 0xff, 0xff,
        0xff, 0xfa, 0x51, 0x86, 0x87, 0x83, 0xbf, 0x2f,
        0x96, 0x6b, 0x7f, 0xcc, 0x01, 0x48, 0xf7, 0x09,
        0xa5, 0xd0, 0x3b, 0xb5, 0xc9, 0xb8, 0x89, 0x9c,
        0x47, 0xae, 0xbb, 0x6f, 0xb7, 0x1e, 0x91, 0x38,
        0x64, 0x09
    };

    if (res == NULL || buf == NULL || buflen == 0) {
        return 0;
    }
    switch (kemid) {
    case OSSL_HPKE_KEM_ID_P256:
        gorder = BN_bin2bn(p256ord, sizeof(p256ord), NULL);
        break;
    case OSSL_HPKE_KEM_ID_P384:
        gorder = BN_bin2bn(p384ord, sizeof(p384ord), NULL);
        break;
    case OSSL_HPKE_KEM_ID_P521:
        gorder = BN_bin2bn(p521ord, sizeof(p521ord), NULL);
        break;
    default:
        return 0;
    }
    if (gorder == NULL) {
        return 0;
    }
    bufbn = BN_bin2bn(buf, buflen, NULL);
    if (bufbn == NULL) {
        return 0;
    }
    cres = BN_cmp(bufbn, gorder);
    *res = cres;
    BN_free(bufbn);
    BN_free(gorder);
    return 1;
}

/*
 * @brief generate a key pair keeping private inside API
 *
 * @param libctx is the context to use
 * @param propq is a properties string
 * @param mode is the mode (currently unused)
 * @param suite is the ciphersuite
 * @param publen is the size of the public key buffer (exact length on output)
 * @param pub is the public value
 * @param priv is the private key pointer
 * @return 1 for good (OpenSSL style), not 1 for error
 */
static int hpke_kg_evp(OSSL_LIB_CTX *libctx, const char *propq,
                       unsigned int mode, OSSL_HPKE_SUITE suite,
                       size_t ikmlen, const unsigned char *ikm,
                       size_t *publen, unsigned char *pub,
                       EVP_PKEY **priv)
{
    int erv = 1; /* Our error return value - 1 is success */
    EVP_PKEY_CTX *pctx = NULL;
    EVP_PKEY *skR = NULL;
    unsigned char *lpub = NULL;
    size_t lpublen = 0;
    uint16_t kem_ind = 0;
    int cmp = 0;

    if (hpke_suite_check(suite) != 1)
        return 0;
    if (pub == NULL || priv == NULL)
        return 0;
    if (ikmlen > 0 && ikm == NULL)
        return 0;
    if (ikmlen == 0 && ikm != NULL)
        return 0;
    kem_ind = kem_iana2index(suite.kem_id);
    if (kem_ind == 0) {
        erv = 0;
        ERR_raise(ERR_LIB_CRYPTO, ERR_R_INTERNAL_ERROR);
        goto err;
    }
    /* setup generation of key pair */
    if (hpke_kem_id_nist_curve(suite.kem_id) == 1) {
        /* TODO: check this use of propq!!! */
        pctx = EVP_PKEY_CTX_new_from_name(libctx,
                                          hpke_kem_tab[kem_ind].keytype,
                                          (propq != NULL ? propq
                                           : hpke_kem_tab[kem_ind].groupname)
                                          );
        if (pctx == NULL
            || EVP_PKEY_paramgen_init(pctx) != 1
            || EVP_PKEY_keygen_init(pctx) <= 0) {
            erv = 0;
            ERR_raise(ERR_LIB_CRYPTO, ERR_R_INTERNAL_ERROR);
            goto err;
        }
        if (EVP_PKEY_CTX_set_ec_paramgen_curve_nid(pctx,
                                                   hpke_kem_tab[kem_ind].groupid
                                                   ) != 1) {
            erv = 0;
            ERR_raise(ERR_LIB_CRYPTO, ERR_R_INTERNAL_ERROR);
            goto err;
        }
        if (ikm != NULL) {
            /* deterministic generation */
            /*
             *   def DeriveKeyPair(ikm):
             *     dkp_prk = LabeledExtract("", "dkp_prk", ikm)
             *     sk = 0
             *     counter = 0
             *     while sk == 0 or sk >= order:
             *       if counter > 255:
             *           raise DeriveKeyPairError
             *       bytes = LabeledExpand(dkp_prk, "candidate",
             *                           I2OSP(counter, 1), Nsk)
             *       bytes[0] = bytes[0] & bitmask
             *       sk = OS2IP(bytes)
             *       counter = counter + 1
             *     return (sk, pk(sk))
             */
            size_t tmplen = OSSL_HPKE_MAXSIZE;
            unsigned char tmp[OSSL_HPKE_MAXSIZE];
            size_t sklen = OSSL_HPKE_MAXSIZE;
            unsigned char sk[OSSL_HPKE_MAXSIZE];
            unsigned char counter = 0;

#ifdef SUPERVERBOSE
            printf("Deterministic KG for KEM %d\n", suite.kem_id);
#endif
            erv = hpke_extract(libctx, propq, suite, OSSL_HPKE_5869_MODE_KEM,
                               (const unsigned char *)"", 0,
                               OSSL_HPKE_DPK_LABEL, strlen(OSSL_HPKE_DPK_LABEL),
                               ikm, ikmlen, tmp, &tmplen);
            if (erv != 1) { goto err; }
            while (counter < 255) {
                erv = hpke_expand(libctx, propq, suite, OSSL_HPKE_5869_MODE_KEM,
                                  tmp, tmplen, OSSL_HPKE_CAND_LABEL,
                                  strlen(OSSL_HPKE_CAND_LABEL),
                                  &counter, 1, hpke_kem_tab[kem_ind].Npriv,
                                  sk, &sklen);
                if (erv != 1) {
                    memset(tmp, 0, tmplen);
                    goto err;
                }
                switch (suite.kem_id) {
                case OSSL_HPKE_KEM_ID_P256:
                case OSSL_HPKE_KEM_ID_P384:
                    /* nothing to do for those really */
                    break;
                case OSSL_HPKE_KEM_ID_P521:
                    /* mask as RFC requires */
                    sk[0] &= 0x01;
                    break;
                default:
                    memset(tmp, 0, tmplen);
                    goto err;
                }
                /* check sk vs. group order */
                if (hpke_kg_comp2order(suite.kem_id, sklen, sk, &cmp) != 1) {
                    goto err;
                }
                if (cmp == -1) { /* success! */
                    break;
                }
#ifdef SUPERVERBOSE
                printf("Incrememting det counter! (%d)\n", counter);
#endif
                counter++;
            }
            if (counter == 255) {
                memset(tmp, 0, tmplen);
                goto err;
            }
#ifdef SUPERVERBOSE
            hpke_pbuf(stdout, "deterministic sk", sk, sklen);
#endif
            erv = hpke_prbuf2evp(libctx, propq, suite.kem_id, sk, sklen,
                                 NULL, 0, &skR);
            memset(sk, 0, sklen);
            memset(tmp, 0, tmplen);
            if (erv != 1) { goto err; }
        }
    } else {
        pctx = EVP_PKEY_CTX_new_from_name(libctx,
                                          hpke_kem_tab[kem_ind].keytype,
                                          propq);
        if (pctx == NULL) {
            erv = 0;
            ERR_raise(ERR_LIB_CRYPTO, ERR_R_INTERNAL_ERROR);
            goto err;
        }
        if (EVP_PKEY_keygen_init(pctx) <= 0) {
            erv = 0;
            ERR_raise(ERR_LIB_CRYPTO, ERR_R_INTERNAL_ERROR);
            goto err;
        }
        if (ikm != NULL) {
            /* deterministic generation */
            /*
             * def DeriveKeyPair(ikm):
             *   dkp_prk = LabeledExtract("", "dkp_prk", ikm)
             *   sk = LabeledExpand(dkp_prk, "sk", "", Nsk)
             *   return (sk, pk(sk))
             */
            size_t tmplen = OSSL_HPKE_MAXSIZE;
            unsigned char tmp[OSSL_HPKE_MAXSIZE];
            size_t sklen = OSSL_HPKE_MAXSIZE;
            unsigned char sk[OSSL_HPKE_MAXSIZE];

#ifdef SUPERVERBOSE
            printf("Deterministic KG for KEM %d\n", suite.kem_id);
#endif
            erv = hpke_extract(libctx, propq, suite, OSSL_HPKE_5869_MODE_KEM,
                               (const unsigned char *)"", 0,
                               OSSL_HPKE_DPK_LABEL, strlen(OSSL_HPKE_DPK_LABEL),
                               ikm, ikmlen, tmp, &tmplen);
            if (erv != 1) { goto err; }
            erv = hpke_expand(libctx, propq, suite, OSSL_HPKE_5869_MODE_KEM,
                              tmp, tmplen,
                              OSSL_HPKE_SK_LABEL, strlen(OSSL_HPKE_SK_LABEL),
                              NULL, 0,
                              hpke_kem_tab[kem_ind].Npriv,
                              sk, &sklen);
            if (erv != 1) {
                memset(tmp, 0, tmplen);
                goto err;
            }
#ifdef SUPERVERBOSE
            hpke_pbuf(stdout, "deterministic sk", sk, sklen);
#endif
            erv = hpke_prbuf2evp(libctx, propq, suite.kem_id, sk, sklen,
                                 NULL, 0, &skR);
            memset(sk, 0, sklen);
            memset(tmp, 0, tmplen);
            if (erv != 1) { goto err; }

        }
    }
    /* generate sender's key pair */
    if (ikm == NULL) {
        /* randomly generate, deterministic done above */
        if (EVP_PKEY_generate(pctx, &skR) <= 0) {
            erv = 0;
            ERR_raise(ERR_LIB_CRYPTO, ERR_R_INTERNAL_ERROR);
            goto err;
        }
    }
    EVP_PKEY_CTX_free(pctx);
    pctx = NULL;
    lpublen = EVP_PKEY_get1_encoded_public_key(skR, &lpub);
    if (lpub == NULL || lpublen == 0) {
        erv = 0;
        ERR_raise(ERR_LIB_CRYPTO, ERR_R_INTERNAL_ERROR);
        goto err;
    }
#ifdef SUPERVERBOSE
    hpke_pbuf(stdout, "kg_evp pub", lpub, lpublen);
#endif
    if (lpublen > *publen) {
        erv = 0;
        ERR_raise(ERR_LIB_CRYPTO, ERR_R_INTERNAL_ERROR);
        goto err;
    }
    *publen = lpublen;
    memcpy(pub, lpub, lpublen);
    *priv = skR;

err:
    if (erv != 1) { EVP_PKEY_free(skR); }
    EVP_PKEY_CTX_free(pctx);
    OPENSSL_free(lpub);
    return erv;
}

/*
 * @brief generate a key pair
 *
 * @param libctx is the context to use
 * @param propq is a properties string
 * @param mode is the mode (currently unused)
 * @param suite is the ciphersuite
 * @param publen is the size of the public key buffer (exact length on output)
 * @param pub is the public value
 * @param privlen is the size of the private key buffer (exact length on output)
 * @param priv is the private key
 * @return 1 for good (OpenSSL style), not 1 for error
 */
static int hpke_kg(OSSL_LIB_CTX *libctx, const char *propq,
                   unsigned int mode, OSSL_HPKE_SUITE suite,
                   size_t ikmlen, const unsigned char *ikm,
                   size_t *publen, unsigned char *pub,
                   size_t *privlen, unsigned char *priv)
{
    int erv = 1; /* Our error return value - 1 is success */
    EVP_PKEY *skR = NULL;
    BIO *bfp = NULL;
    unsigned char lpriv[OSSL_HPKE_MAXSIZE];
    size_t lprivlen = 0;

    if (hpke_suite_check(suite) != 1)
        return 0;
    if (pub == NULL || priv == NULL)
        return 0;
    erv = hpke_kg_evp(libctx, propq, mode, suite, ikmlen, ikm,
                      publen, pub, &skR);
    if (erv != 1) {
        return erv;
    }
    bfp = BIO_new(BIO_s_mem());
    if (bfp == NULL) {
        erv = 0;
        ERR_raise(ERR_LIB_CRYPTO, ERR_R_INTERNAL_ERROR);
        goto err;
    }
    if (!PEM_write_bio_PrivateKey(bfp, skR, NULL, NULL, 0, NULL, NULL)) {
        erv = 0;
        ERR_raise(ERR_LIB_CRYPTO, ERR_R_INTERNAL_ERROR);
        goto err;
    }
    lprivlen = BIO_read(bfp, lpriv, OSSL_HPKE_MAXSIZE);
    if (lprivlen <= 0) {
        erv = 0;
        ERR_raise(ERR_LIB_CRYPTO, ERR_R_INTERNAL_ERROR);
        goto err;
    }
    if (lprivlen > *privlen) {
        erv = 0;
        ERR_raise(ERR_LIB_CRYPTO, ERR_R_INTERNAL_ERROR);
        goto err;
    }
    *privlen = lprivlen;
    memcpy(priv, lpriv, lprivlen);

err:
    EVP_PKEY_free(skR);
    BIO_free_all(bfp);
    return erv;
}

/*
 * @brief randomly pick a suite
 *
 * @param libctx is the context to use
 * @param propq is a properties string
 * @param suite is the result
 * @return 1 for success, otherwise failure
 *
 * If you change the structure of the various *_tab arrays
 * then this code will also need change.
 */
static int hpke_random_suite(OSSL_LIB_CTX *libctx,
                             const char *propq,
                             OSSL_HPKE_SUITE *suite)
{
    unsigned char rval = 0;
    int nkdfs = OSSL_NELEM(hpke_kdf_tab)-1;
    int naeads = OSSL_NELEM(hpke_aead_tab)-1;
    int nkems = OSSL_NELEM(hpke_kem_tab)-1;

    /* random kem */
    if (RAND_bytes_ex(libctx, &rval, sizeof(rval), OSSL_HPKE_RSTRENGTH) <= 0)
        return 0;
    suite->kem_id = hpke_kem_tab[(rval % nkems + 1)].kem_id;

    /* random kdf */
    if (RAND_bytes_ex(libctx, &rval, sizeof(rval), OSSL_HPKE_RSTRENGTH) <= 0)
        return 0;
    suite->kdf_id = hpke_kdf_tab[(rval % nkdfs + 1)].kdf_id;

    /* random aead */
    if (RAND_bytes_ex(libctx, &rval, sizeof(rval), OSSL_HPKE_RSTRENGTH) <= 0)
        return 0;
    suite->aead_id = hpke_aead_tab[(rval % naeads + 1)].aead_id;
    return 1;
}

/*
 * @brief return a (possibly) random suite, public key, ciphertext for GREASErs
 *
 * @param libctx is the context to use
 * @param propq is a properties string
 * @param suite-in specifies the preferred suite or NULL for a random choice
 * @param suite is the chosen or random suite
 * @param pub a random value of the appropriate length for sender public value
 * @param pub_len is the length of pub (buffer size on input)
 * @param cipher buffer with random value of the appropriate length
 * @param cipher_len is the length of cipher
 * @return 1 for success, otherwise failure
 */
static int hpke_good4grease(OSSL_LIB_CTX *libctx, const char *propq,
                            OSSL_HPKE_SUITE *suite_in,
                            OSSL_HPKE_SUITE *suite,
                            unsigned char *pub,
                            size_t *pub_len,
                            unsigned char *cipher,
                            size_t cipher_len)
{
    OSSL_HPKE_SUITE chosen;
    int crv = 0;
    int erv = 0;
    size_t plen = 0;
    uint16_t kem_ind = 0;
#ifdef SUPERVERBOSE
    uint16_t aead_ind = 0;
    uint16_t kdf_ind = 0;
#endif

    if (pub == NULL || !pub_len
        || cipher == NULL || !cipher_len || suite == NULL)
        return 0;
    if (suite_in == NULL) {
        /* choose a random suite */
        crv = hpke_random_suite(libctx, propq, &chosen);
        if (crv != 1)
            return crv;
    } else {
        chosen = *suite_in;
    }
    kem_ind = kem_iana2index(chosen.kem_id);
    if (kem_ind == 0) {
        erv = 0;
        ERR_raise(ERR_LIB_CRYPTO, ERR_R_INTERNAL_ERROR);
        goto err;
    }
#ifdef SUPERVERBOSE
    aead_ind = aead_iana2index(chosen.aead_id);
    if (aead_ind == 0) {
        erv = 0;
        ERR_raise(ERR_LIB_CRYPTO, ERR_R_INTERNAL_ERROR);
        goto err;
    }
    kdf_ind = kdf_iana2index(chosen.kdf_id);
    if (kdf_ind == 0) {
        erv = 0;
        ERR_raise(ERR_LIB_CRYPTO, ERR_R_INTERNAL_ERROR);
        goto err;
    }
    printf("GREASEy suite before check:\n\tkem: %s (%d)," \
           " kdf: %s (%d), aead: %s (%d)\n",
           hpke_kem_strtab[kem_ind], chosen.kem_id,
           hpke_kdf_strtab[kdf_ind], chosen.kdf_id,
           hpke_aead_strtab[aead_ind], chosen.aead_id);
#endif
    if ((crv = hpke_suite_check(chosen)) != 1)
        return 0;
    *suite = chosen;
    /* publen */
    plen = hpke_kem_tab[kem_ind].Npk;
    if (plen > *pub_len)
        return 0;
    if (RAND_bytes_ex(libctx, pub, plen, OSSL_HPKE_RSTRENGTH) <= 0)
        return 0;
    *pub_len = plen;
    if (RAND_bytes_ex(libctx, cipher, cipher_len, OSSL_HPKE_RSTRENGTH) <= 0)
        return 0;
#ifdef SUPERVERBOSE
    printf("GREASEy suite:\n\tkem: %s (%d), kdf: %s (%d), aead: %s (%d)\n",
           hpke_kem_strtab[kem_ind], chosen.kem_id,
           hpke_kdf_strtab[kdf_ind], chosen.kdf_id,
           hpke_aead_strtab[aead_ind], chosen.aead_id);
    hpke_pbuf(stdout, "GREASEy public", pub, *pub_len);
    hpke_pbuf(stdout, "GREASEy cipher", cipher, cipher_len);
#endif
    return 1;
err:
    return erv;
}

/*
 * @brief string matching for suites
 */
#if defined(_WIN32)
# define HPKE_MSMATCH(inp, known) \
    (strlen(inp) == strlen(known) && !_stricmp(inp, known))
#else
# define HPKE_MSMATCH(inp, known) \
    (strlen(inp) == strlen(known) && !strcasecmp(inp, known))
#endif

/*
 * @brief map a string to a HPKE suite
 *
 * @param str is the string value
 * @param suite is the resulting suite
 * @return 1 for success, otherwise failure
 */
static int hpke_str2suite(const char *suitestr, OSSL_HPKE_SUITE *suite)
{
    uint16_t kem = 0, kdf = 0, aead = 0;
    char *st = NULL;
    char *instrcp = NULL;
    size_t inplen = 0;
    int labels = 0;

    if (suitestr == NULL || suite == NULL)
        return 0;
    /* See if it contains a mix of our strings and numbers  */
    inplen = OPENSSL_strnlen(suitestr, OSSL_HPKE_MAX_SUITESTR);
    if (inplen >= OSSL_HPKE_MAX_SUITESTR)
        return 0;
    instrcp = OPENSSL_strndup(suitestr, inplen);
    st = strtok(instrcp, ",");
    if (st == NULL) {
        OPENSSL_free(instrcp);
        return 0;
    }
    while (st != NULL && ++labels <= 3) {
        /* check if string is known or number and if so handle appropriately */
        if (kem == 0) {
            if (HPKE_MSMATCH(st, OSSL_HPKE_KEMSTR_P256)) {
                kem = OSSL_HPKE_KEM_ID_P256;
            }
            if (HPKE_MSMATCH(st, OSSL_HPKE_KEMSTR_P384)) {
                kem = OSSL_HPKE_KEM_ID_P384;
            }
            if (HPKE_MSMATCH(st, OSSL_HPKE_KEMSTR_P521)) {
                kem = OSSL_HPKE_KEM_ID_P521;
            }
            if (HPKE_MSMATCH(st, OSSL_HPKE_KEMSTR_X25519)) {
                kem = OSSL_HPKE_KEM_ID_25519;
            }
            if (HPKE_MSMATCH(st, OSSL_HPKE_KEMSTR_X448)) {
                kem = OSSL_HPKE_KEM_ID_448;
            }
            if (HPKE_MSMATCH(st, "0x10")) { kem = OSSL_HPKE_KEM_ID_P256; }
            if (HPKE_MSMATCH(st, "16")) { kem = OSSL_HPKE_KEM_ID_P256; }
            if (HPKE_MSMATCH(st, "0x11")) { kem = OSSL_HPKE_KEM_ID_P384; }
            if (HPKE_MSMATCH(st, "17")) { kem = OSSL_HPKE_KEM_ID_P384; }
            if (HPKE_MSMATCH(st, "0x12")) { kem = OSSL_HPKE_KEM_ID_P521; }
            if (HPKE_MSMATCH(st, "18")) { kem = OSSL_HPKE_KEM_ID_P521; }
            if (HPKE_MSMATCH(st, "0x20")) { kem = OSSL_HPKE_KEM_ID_25519; }
            if (HPKE_MSMATCH(st, "32")) { kem = OSSL_HPKE_KEM_ID_25519; }
            if (HPKE_MSMATCH(st, "0x21")) { kem = OSSL_HPKE_KEM_ID_448; }
            if (HPKE_MSMATCH(st, "33")) { kem = OSSL_HPKE_KEM_ID_448; }
        } else if (kem != 0 && kdf == 0) {
            if (HPKE_MSMATCH(st, OSSL_HPKE_KDFSTR_256)) { kdf = 1; }
            if (HPKE_MSMATCH(st, OSSL_HPKE_KDFSTR_384)) { kdf = 2; }
            if (HPKE_MSMATCH(st, OSSL_HPKE_KDFSTR_512)) { kdf = 3; }
            if (HPKE_MSMATCH(st, "0x01")) { kdf = 1; }
            if (HPKE_MSMATCH(st, "0x02")) { kdf = 2; }
            if (HPKE_MSMATCH(st, "0x03")) { kdf = 3; }
            if (HPKE_MSMATCH(st, "0x1")) { kdf = 1; }
            if (HPKE_MSMATCH(st, "0x2")) { kdf = 2; }
            if (HPKE_MSMATCH(st, "0x3")) { kdf = 3; }
            if (HPKE_MSMATCH(st, "1")) { kdf = 1; }
            if (HPKE_MSMATCH(st, "2")) { kdf = 2; }
            if (HPKE_MSMATCH(st, "3")) { kdf = 3; }
        } else if (kem != 0 && kdf != 0 && aead == 0) {
            if (HPKE_MSMATCH(st, OSSL_HPKE_AEADSTR_AES128GCM)) { aead = 1; }
            if (HPKE_MSMATCH(st, OSSL_HPKE_AEADSTR_AES256GCM)) { aead = 2; }
            if (HPKE_MSMATCH(st, OSSL_HPKE_AEADSTR_CP)) { aead = 3; }
            if (HPKE_MSMATCH(st, "0x01")) { aead = 1; }
            if (HPKE_MSMATCH(st, "0x02")) { aead = 2; }
            if (HPKE_MSMATCH(st, "0x03")) { aead = 3; }
            if (HPKE_MSMATCH(st, "0x1")) { aead = 1; }
            if (HPKE_MSMATCH(st, "0x2")) { aead = 2; }
            if (HPKE_MSMATCH(st, "0x3")) { aead = 3; }
            if (HPKE_MSMATCH(st, "1")) { aead = 1; }
            if (HPKE_MSMATCH(st, "2")) { aead = 2; }
            if (HPKE_MSMATCH(st, "3")) { aead = 3; }
        }
        st = strtok(NULL, ",");
    }
    OPENSSL_free(instrcp);
    if ((st != NULL && labels > 3) || kem == 0 || kdf == 0 || aead == 0) {
        return 0;
    }
    suite->kem_id = kem;
    suite->kdf_id = kdf;
    suite->aead_id = aead;
    return 1;
}

/*
 * @brief tell the caller how big the cipertext will be
 *
 * AEAD algorithms add a tag for data authentication.
 * Those are almost always, but not always, 16 octets
 * long, and who knows what'll be true in the future.
 * So this function allows a caller to find out how
 * much data expansion they'll see with a given suite.
 *
 * @param suite is the suite to be used
 * @param enclen points to what'll be enc length
 * @param clearlen is the length of plaintext
 * @param cipherlen points to what'll be ciphertext length
 * @return 1 for success, otherwise failure
 */
static int hpke_expansion(OSSL_HPKE_SUITE suite,
                          size_t *enclen,
                          size_t clearlen,
                          size_t *cipherlen)
{
#ifdef HAPPYKEY
    int erv = 1;
#endif
    uint16_t aead_ind = 0;
    uint16_t kem_ind = 0;

    if (cipherlen == NULL || enclen == NULL) {
        ERR_raise(ERR_LIB_CRYPTO, ERR_R_INTERNAL_ERROR);
        return 0;
    }
    if (hpke_suite_check(suite) != 1) {
        ERR_raise(ERR_LIB_CRYPTO, ERR_R_INTERNAL_ERROR);
        return 0;
    }
    aead_ind = aead_iana2index(suite.aead_id);
    if (aead_ind == 0) {
        ERR_raise(ERR_LIB_CRYPTO, ERR_R_INTERNAL_ERROR);
        return 0;
    }
    *cipherlen = clearlen + hpke_aead_tab[aead_ind].taglen;
    kem_ind = kem_iana2index(suite.kem_id);
    if (kem_ind == 0) {
        ERR_raise(ERR_LIB_CRYPTO, ERR_R_INTERNAL_ERROR);
        return 0;
    }
    *enclen = hpke_kem_tab[kem_ind].Nenc;
    return 1;
}

/* externally visible functions from below here */

/**
 * @brief contex creator
 * @param mode is the desired HPKE mode
 * @param suite specifies the KEM, KDF and AEAD to use
 * @param libctx is the context to use
 * @param propq is a properties string
 * @return pointer to new context or NULL if error
 */
OSSL_HPKE_CTX *OSSL_HPKE_CTX_new(int mode, OSSL_HPKE_SUITE suite,
                                 OSSL_LIB_CTX *libctx, const char *propq)
{
    OSSL_HPKE_CTX *ctx = NULL;

    if (hpke_suite_check(suite) != 1)
        return NULL;
    if (mode < 0 || mode > OSSL_HPKE_MODE_PSKAUTH)
        return NULL;
    ctx = OPENSSL_zalloc(sizeof(OSSL_HPKE_CTX));
    if (ctx == NULL)
        return ctx;
    ctx->libctx = libctx;
    if (propq != NULL) {
        ctx->propq = OPENSSL_strdup(propq);
        if (ctx->propq == NULL)
            goto err;
    }
    ctx->mode = mode;
    ctx->suite = suite;
    return ctx;

err:
    OSSL_HPKE_CTX_free(ctx);
    return NULL;
}

/**
 * @brief free up storage for a HPKE context
 * @param ctx is the pointer to be free'd (can be NULL)
 */
void OSSL_HPKE_CTX_free(OSSL_HPKE_CTX *ctx)
{
    if (ctx == NULL)
        return;
    OPENSSL_free(ctx->propq);
    OPENSSL_cleanse(ctx->exportersec, ctx->exporterseclen);
    OPENSSL_free(ctx->exportersec);
    OPENSSL_free(ctx->pskid);
    OPENSSL_cleanse(ctx->psk, ctx->psklen);
    OPENSSL_free(ctx->psk);

    EVP_PKEY_free(ctx->authpriv);
    EVP_PKEY_free(ctx->senderpriv);

    OPENSSL_free(ctx->authpub);

    OPENSSL_free(ctx);
    return;
}

/**
 * @brief set a PSK for an HPKE context
 * @param ctx is the pointer for the HPKE context
 * @param pskid is a string identifying the PSK
 * @param psk is the PSK buffer
 * @param psklen is the size of the PSK
 * @return 1 for success, 0 for error
 */
int OSSL_HPKE_CTX_set1_psk(OSSL_HPKE_CTX *ctx,
                           const char *pskid,
                           const unsigned char *psk, size_t psklen)
{
#ifdef HAPPYKEY
    int erv = 1;

#endif
    if (ctx == NULL || pskid == NULL || psk == NULL || psklen == 0) {
        ERR_raise(ERR_LIB_CRYPTO, ERR_R_INTERNAL_ERROR);
        return 0;
    }
    if (ctx->mode != OSSL_HPKE_MODE_PSK
        && ctx->mode != OSSL_HPKE_MODE_PSKAUTH) {
        ERR_raise(ERR_LIB_CRYPTO, ERR_R_INTERNAL_ERROR);
        return 0;
    }
    /* free previous value if any */
    OPENSSL_free(ctx->pskid);
    OPENSSL_cleanse(ctx->psk, ctx->psklen);
    OPENSSL_free(ctx->psk);
    ctx->pskid = OPENSSL_strdup(pskid);
    if (ctx->pskid == NULL)
        goto err;
    ctx->psk = OPENSSL_malloc(psklen);
    if (ctx->psk == NULL)
        goto err;
    memcpy(ctx->psk, psk, psklen);
    ctx->psklen = psklen;
    return 1;
err:
    /* zap any new or old psk */
    OPENSSL_free(ctx->pskid);
    OPENSSL_cleanse(ctx->psk, ctx->psklen);
    OPENSSL_free(ctx->psk);
    ctx->psklen = 0;
    return 0;
}

/**
 * @brief set a sender private key for HPKE
 * @param ctx is the pointer for the HPKE context
 * @param privp is an EVP_PKEY form of the private key
 * @return 1 for success, 0 for error
 */
int OSSL_HPKE_CTX_set1_senderpriv(OSSL_HPKE_CTX *ctx, EVP_PKEY *privp)
{
#ifdef HAPPYKEY
    int erv = 1;

#endif
    if (ctx == NULL || privp == NULL) {
        ERR_raise(ERR_LIB_CRYPTO, ERR_R_INTERNAL_ERROR);
        return 0;
    }
    if (ctx->senderpriv != NULL)
        EVP_PKEY_free(ctx->senderpriv);
    ctx->senderpriv = EVP_PKEY_dup(privp);
    if (ctx->senderpriv == NULL)
        return 0;
    return 1;
}

/**
 * @brief set a private key for HPKE authenticated modes
 * @param ctx is the pointer for the HPKE context
 * @param privp is an EVP_PKEY form of the private key
 * @return 1 for success, 0 for error
 */
int OSSL_HPKE_CTX_set1_authpriv(OSSL_HPKE_CTX *ctx, EVP_PKEY *privp)
{
#ifdef HAPPYKEY
    int erv = 1;

#endif
    if (ctx == NULL || privp == NULL) {
        ERR_raise(ERR_LIB_CRYPTO, ERR_R_INTERNAL_ERROR);
        return 0;
    }
    if (ctx->mode != OSSL_HPKE_MODE_AUTH
        && ctx->mode != OSSL_HPKE_MODE_PSKAUTH) {
        ERR_raise(ERR_LIB_CRYPTO, ERR_R_INTERNAL_ERROR);
        return 0;
    }
    if (ctx->authpriv != NULL)
        EVP_PKEY_free(ctx->authpriv);
    ctx->authpriv = EVP_PKEY_dup(privp);
    if (ctx->authpriv == NULL)
        return 0;
    return 1;
}

/**
 * @brief set a public key for HPKE authenticated modes
 * @param ctx is the pointer for the HPKE context
 * @param pub is an buffer form of the public key
 * @param publen is the length of the above
 * @return 1 for success, 0 for error
 */
int OSSL_HPKE_CTX_set1_authpub(OSSL_HPKE_CTX *ctx,
                               unsigned char *pub, size_t publen)
{
    if (ctx == NULL)
        return 0;
    if (ctx->authpub != NULL)
        OPENSSL_free(ctx->authpub);
    ctx->authpub = OPENSSL_malloc(publen);
    if (ctx->authpub == NULL)
        return 0;
    memcpy(ctx->authpub, pub, publen);
    ctx->authpublen = publen;
    return 1;
}

/**
 * @brief ask for the state of the sequence of seal/open calls
 * @param ctx is the pointer for the HPKE context
 * @param seq returns the positive integer sequence number
 * @return 1 for success, 0 for error
 *
 * The value returned is the most recent used when sealing
 * or opening (successfully)
 */
int OSSL_HPKE_CTX_get0_seq(OSSL_HPKE_CTX *ctx, uint64_t *seq)
{
    if (ctx == NULL || seq == NULL)
        return 0;
    *seq = ctx->seq;
    return 1;
}

/**
 * @brief set the sequence value for seal/open calls
 * @param ctx is the pointer for the HPKE context
 * @param seq set the positive integer sequence number
 * @return 1 for success, 0 for error
 *
 * The value returned is the most recent used when sealing
 * or opening (successfully)
 */
int OSSL_HPKE_CTX_set1_seq(OSSL_HPKE_CTX *ctx, uint64_t seq)
{
#ifdef HAPPYKEY
    int erv = 1;

#endif
    if (ctx == NULL)
        return 0;
    ctx->seq = seq;
    return 1;
}

static int hpke_seq2buf(uint64_t seq, unsigned char *buf, size_t blen)
{
#ifdef HAPPYKEY
    int erv = 1;
#endif
    uint64_t nbo_seq = 0;
    size_t nbo_seq_len = sizeof(nbo_seq);

    if (nbo_seq_len > 12 || blen < nbo_seq_len) {
        /* it'll be some time before we have such a wide int:-) */
        ERR_raise(ERR_LIB_CRYPTO, ERR_R_INTERNAL_ERROR);
        return 0;
    }
    memset(buf, 0, blen);
    nbo_seq = htonl(seq);
    memcpy(buf + blen - nbo_seq_len, &nbo_seq, nbo_seq_len);
    return nbo_seq_len;
}

/**
 * @brief sender seal function
 * @param ctx is the pointer for the HPKE context
 * @param enc is the sender's ephemeral public value
 * @param enclen is the size the above
 * @param ct is the ciphertext output
 * @param ctlen is the size the above
 * @param pub is the recipient public key octets
 * @param publen is the size the above
 * @param infolen is the size the above
 * @param info is the key schedule info parameter
 * @param infolen is the size the above
 * @param info is the info parameter
 * @param infolen is the size the above
 * @param aad is the aad parameter
 * @param aadlen is the size the above
 * @param pt is the plaintext
 * @param ptlen is the size the above
 * @return 1 for success, 0 for error
 *
 * This can be called once, or multiple, times.
 */
int OSSL_HPKE_sender_seal(OSSL_HPKE_CTX *ctx,
                          unsigned char *enc, size_t *enclen,
                          unsigned char *ct, size_t *ctlen,
                          unsigned char *pub, size_t publen,
                          const unsigned char *info, size_t infolen,
                          const unsigned char *aad, size_t aadlen,
                          const unsigned char *pt, size_t ptlen)
{
    int erv = 1;
    /*
     * 12 octets is the max nonce, there's probably some better way
     * to produce a big endian form of the sequence number than this
     * but we'll see.
     *
     * seqbuf is XOR'd with the nonce so it's ok for it to be longer
     * and left-zero padded
     */
    unsigned char seqbuf[12];
    size_t seqlen = 1;
    unsigned char exportersec[OSSL_HPKE_MAXSIZE];
    size_t exporterseclen = OSSL_HPKE_MAXSIZE;

    if (ctx == NULL || enc == NULL || enclen == NULL
            || ct == NULL || ctlen == NULL || pub == NULL) {
        ERR_raise(ERR_LIB_CRYPTO, ERR_R_INTERNAL_ERROR);
        return 0;
    }
    seqlen = hpke_seq2buf(ctx->seq, seqbuf, 12);
    if (seqlen == 0) {
        ERR_raise(ERR_LIB_CRYPTO, ERR_R_INTERNAL_ERROR);
        return 0;
    }

    if (ctx->senderpriv == NULL) {
        /* generate a key pair for ephemeral, or repeaated, use */
        size_t mypublen = OSSL_HPKE_MAXSIZE;
        unsigned char mypub[OSSL_HPKE_MAXSIZE];

        if (OSSL_HPKE_keygen(ctx->libctx, ctx->propq, ctx->mode, ctx->suite,
                             NULL, 0, mypub, &mypublen,
                             &ctx->senderpriv) != 1) {
            ERR_raise(ERR_LIB_CRYPTO, ERR_R_INTERNAL_ERROR);
            return 0;
        }
    }
    erv = hpke_enc_int(ctx->libctx, ctx->propq, ctx->mode, ctx->suite,
                       ctx->pskid, ctx->psklen, ctx->psk,
                       publen, pub,
                       0, NULL, ctx->authpriv,
                       ptlen, pt,
                       aadlen, aad,
                       infolen, info,
                       seqlen, seqbuf,
                       ctx->senderpriv,
                       0, NULL,
                       &exporterseclen, exportersec,
                       enclen, enc,
                       ctlen, ct);
    if (erv == 1) {
        ctx->seq++;
        if (ctx->seq == 0) { /* error wrap around 64 bits */
            ERR_raise(ERR_LIB_CRYPTO, ERR_R_INTERNAL_ERROR);
            return 0;
        }
        if (ctx->exportersec == NULL) {
            /* just record once */
            ctx->exportersec = OPENSSL_malloc(exporterseclen);
            if (ctx->exportersec == NULL) {
                ERR_raise(ERR_LIB_CRYPTO, ERR_R_INTERNAL_ERROR);
                return 0;
            }
            memcpy(ctx->exportersec, exportersec, exporterseclen);
            ctx->exporterseclen = exporterseclen;
        }
    }
    return erv;
}

/**
 * @brief recipient open function
 * @param ctx is the pointer for the HPKE context
 * @param pt is the plaintext
 * @param ptlen is the size the above
 * @param enc is the sender's ephemeral public value
 * @param enclen is the size the above
 * @param recippriv is the EVP_PKEY form of recipient private value
 * @param info is the info parameter
 * @param infolen is the size the above
 * @param aad is the aad parameter
 * @param aadlen is the size the above
 * @param ct is the ciphertext output
 * @param ctlen is the size the above
 * @return 1 for success, 0 for error
 *
 * This can be called once, or multiple, times.
 */
int OSSL_HPKE_recipient_open(OSSL_HPKE_CTX *ctx,
                             unsigned char *pt, size_t *ptlen,
                             const unsigned char *enc, size_t enclen,
                             EVP_PKEY *recippriv,
                             const unsigned char *info, size_t infolen,
                             const unsigned char *aad, size_t aadlen,
                             const unsigned char *ct, size_t ctlen)
{
    int erv = 1;
    unsigned char seqbuf[12];
    size_t seqlen = 1;
    unsigned char exportersec[OSSL_HPKE_MAXSIZE];
    size_t exporterseclen = OSSL_HPKE_MAXSIZE;

    if (ctx == NULL
            || pt == NULL || ptlen == NULL || *ptlen == 0
            || enc == NULL || enclen == 0
            || ct == NULL || ctlen == 0
            || recippriv == NULL
            || ct == NULL || ctlen == 0) {
        ERR_raise(ERR_LIB_CRYPTO, ERR_R_INTERNAL_ERROR);
        return 0;
    }
    seqlen = hpke_seq2buf(ctx->seq, seqbuf, 12);
    if (seqlen == 0) {
        ERR_raise(ERR_LIB_CRYPTO, ERR_R_INTERNAL_ERROR);
        return 0;
    }
    erv = hpke_dec_int(ctx->libctx, ctx->propq, ctx->mode, ctx->suite,
                       ctx->pskid, ctx->psklen, ctx->psk,
                       ctx->authpublen, ctx->authpub,
                       0, NULL, recippriv,
                       enclen, enc,
                       ctlen, ct,
                       aadlen, aad,
                       infolen, info,
                       seqlen, seqbuf,
                       &exporterseclen, exportersec,
                       ptlen, pt);
    if (erv == 1) {
        if (ctx->exportersec == NULL) {
            /* just record once */
            ctx->exportersec = OPENSSL_malloc(exporterseclen);
            if (ctx->exportersec == NULL) {
                ERR_raise(ERR_LIB_CRYPTO, ERR_R_INTERNAL_ERROR);
                return 0;
            }
            memcpy(ctx->exportersec, exportersec, exporterseclen);
            ctx->exporterseclen = exporterseclen;
        }
        ctx->seq++;
        if (ctx->seq == 0) { /* error wrap around 64 bits */
            ERR_raise(ERR_LIB_CRYPTO, ERR_R_INTERNAL_ERROR);
            return 0;
        }
    }
    if (erv != 1) {
        ERR_raise(ERR_LIB_CRYPTO, ERR_R_INTERNAL_ERROR);
        return 0;
    }
    return erv;
}

/**
 * @brief generate a given-length secret based on context and label
 * @param ctx is the HPKE context
 * @param secret is the resulting secret that will be of length...
 * @param secret_len is the desired output length
 * @param label is a buffer to provide separation between secrets
 * @param labellen is the length of the above
 * @return 1 for good, 0 for error
 *
 * The context has to have been used already for one encryption
 * or decryption for this to work (as this is based on the negotiated
 * "exporter_secret" estabilshed via the HPKE operation.
 */
int OSSL_HPKE_CTX_export(OSSL_HPKE_CTX *ctx,
                         unsigned char *secret,
                         size_t secret_len,
                         const unsigned char *label,
                         size_t labellen)
{
    int erv = 1;
    size_t lsecretlen = secret_len;

    if (ctx == NULL) {
        ERR_raise(ERR_LIB_CRYPTO, ERR_R_INTERNAL_ERROR);
        return 0;
    }
    if (ctx->exportersec == NULL) {
        ERR_raise(ERR_LIB_CRYPTO, ERR_R_INTERNAL_ERROR);
        return 0;
    }
    erv = hpke_expand(ctx->libctx, ctx->propq, ctx->suite,
                      OSSL_HPKE_5869_MODE_FULL,
                      ctx->exportersec, ctx->exporterseclen,
                      OSSL_HPKE_EXP_SEC_LABEL, strlen(OSSL_HPKE_EXP_SEC_LABEL),
                      label, labellen,
                      secret_len, secret, &lsecretlen);
    if (erv != 1 || secret_len != lsecretlen) {
        ERR_raise(ERR_LIB_CRYPTO, ERR_R_INTERNAL_ERROR);
        return 0;
    }
#if defined(SUPERVERBOSE) || defined(TESTVECTORS)
    printf("Exporting (%lu)\n", secret_len);
    hpke_pbuf(stdout, "\tctx->exportersec", ctx->exportersec,
              ctx->exporterseclen);
    hpke_pbuf(stdout, "\tlabel/context", label, labellen);
    hpke_pbuf(stdout, "\texported secret", secret, secret_len);
#endif
    return 1;
}

/*
 * @brief generate a key pair
 * @param libctx is the context to use
 * @param propq is a properties string
 * @param mode is the mode (currently unused)
 * @param suite is the ciphersuite (currently unused)
 * @param ikmlen is the length of IKM, if supplied
 * @param ikm is IKM, if supplied
 * @param publen is the size of the public key buffer (exact length on output)
 * @param pub is the public value
 * @param privlen is the size of the private key buffer (exact length on output)
 * @param priv is the private key
 * @return 1 for good (OpenSSL style), not-1 for error
 */
int OSSL_HPKE_keygen_buf(OSSL_LIB_CTX *libctx, const char *propq,
                         unsigned int mode, OSSL_HPKE_SUITE suite,
                         const unsigned char *ikm, size_t ikmlen,
                         unsigned char *pub, size_t *publen,
                         unsigned char *priv, size_t *privlen)
{
    return hpke_kg(libctx, propq, mode, suite, ikmlen, ikm,
                   publen, pub, privlen, priv);
}

/*
 * @brief generate a key pair but keep private inside API
 * @param libctx is the context to use
 * @param propq is a properties string
 * @param mode is the mode (currently unused)
 * @param suite is the ciphersuite (currently unused)
 * @param ikmlen is the length of IKM, if supplied
 * @param ikm is IKM, if supplied
 * @param publen is the size of the public key buffer (exact length on output)
 * @param pub is the public value
 * @param priv is the private key handle
 * @return 1 for good (OpenSSL style), not-1 for error
 */
int OSSL_HPKE_keygen(OSSL_LIB_CTX *libctx, const char *propq,
                     unsigned int mode, OSSL_HPKE_SUITE suite,
                     const unsigned char *ikm, size_t ikmlen,
                     unsigned char *pub, size_t *publen,
                     EVP_PKEY **priv)
{
    return hpke_kg_evp(libctx, propq, mode, suite,
                       ikmlen, ikm, publen, pub, priv);
}

/**
 * @brief check if a suite is supported locally
 *
 * @param suite is the suite to check
 * @return 1 for good/supported, not-1 otherwise
 */
int OSSL_HPKE_suite_check(OSSL_HPKE_SUITE suite)
{
    return hpke_suite_check(suite);
}

/*
 * @brief: map a kem_id and a private key buffer into an EVP_PKEY
 *
 * @param libctx is the context to use
 * @param propq is a properties string
 * @param kem_id is what'd you'd expect (using the HPKE registry values)
 * @param prbuf is the private key buffer
 * @param prbuf_len is the length of that buffer
 * @param pubuf is the public key buffer (if available)
 * @param pubuf_len is the length of that buffer
 * @param priv is a pointer to an EVP_PKEY * for the result
 * @return 1 for success, otherwise failure
 *
 * Note that the buffer is expected to be some form of the PEM encoded
 * private key, but could still have the PEM header or not, and might
 * or might not be base64 encoded. We'll try handle all those options.
 */
int OSSL_HPKE_prbuf2evp(OSSL_LIB_CTX *libctx, const char *propq,
                        unsigned int kem_id,
                        const unsigned char *prbuf, size_t prbuf_len,
                        const unsigned char *pubuf, size_t pubuf_len,
                        EVP_PKEY **priv)
{
    return hpke_prbuf2evp(libctx, propq, kem_id, prbuf, prbuf_len, pubuf,
                          pubuf_len, priv);
}

/*
 * @brief get a (possibly) random suite, public key and ciphertext for GREASErs
 *
 * As usual buffers are caller allocated and lengths on input are buffer size.
 *
 * @param libctx is the context to use
 * @param propq is a properties string
 * @param suite_in specifies the preferred suite or NULL for a random choice
 * @param suite is the chosen or random suite
 * @param pub a random value of the appropriate length for a sender public value
 * @param pub_len is the length of pub (buffer size on input)
 * @param cipher is a random value of the appropriate length for a ciphertext
 * @param cipher_len is the length of cipher
 * @return 1 for success, otherwise failure
 */
int OSSL_HPKE_good4grease(OSSL_LIB_CTX *libctx, const char *propq,
                          OSSL_HPKE_SUITE *suite_in,
                          OSSL_HPKE_SUITE *suite,
                          unsigned char *pub,
                          size_t *pub_len,
                          unsigned char *cipher,
                          size_t cipher_len)
{
    return hpke_good4grease(libctx, propq, suite_in, suite,
                            pub, pub_len, cipher, cipher_len);
}

/*
 * @brief map a string to a HPKE suite
 * @param str is the string value
 * @param suite is the resulting suite
 * @return 1 for success, otherwise failure
 */
int OSSL_HPKE_str2suite(const char *str, OSSL_HPKE_SUITE *suite)
{
    return hpke_str2suite(str, suite);
}

/*
 * @brief tell the caller how big the cipertext will be
 * @param suite is the suite to be used
 * @param enclen points to what'll be enc length
 * @param clearlen is the length of plaintext
 * @param cipherlen points to what'll be ciphertext length
 * @return 1 for success, otherwise failure
 *
 * AEAD algorithms add a tag for data authentication.
 * Those are almost always, but not always, 16 octets
 * long, and who know what'll be true in the future.
 * So this function allows a caller to find out how
 * much data expansion they'll see with a given
 * suite.
 */
int OSSL_HPKE_expansion(OSSL_HPKE_SUITE suite,
                        size_t *enclen,
                        size_t clearlen,
                        size_t *cipherlen)
{
    return hpke_expansion(suite, enclen, clearlen, cipherlen);
}

/* the "legacy" enc/dec API functions below here. will likely disappear */

/*
 * @brief HPKE single-shot encryption function
 *
 * This function generates an ephemeral ECDH value internally and
 * provides the public component as an output.
 *
 *
 * @param libctx is the context to use
 * @param propq is a properties string
 * @param mode is the HPKE mode
 * @param suite is the ciphersuite to use
 * @param pskid is the pskid string fpr a PSK mode (can be NULL)
 * @param psklen is the psk length
 * @param psk is the psk
 * @param publen is the length of the public key
 * @param pub is the encoded public key
 * @param authprivlen is the length of the private (authentication) key
 * @param authpriv is the encoded private (authentication) key
 * @param authpriv_evp is the EVP_PKEY* form of private (authentication) key
 * @param clearlen is the length of the cleartext
 * @param clear is the encoded cleartext
 * @param aadlen is the length of the additional data
 * @param aad is the encoded additional data
 * @param infolen is the length of the info data (can be zero)
 * @param info is the encoded info data (can be NULL)
 * @param seqlen is the length of the sequence data (can be zero)
 * @param seq is the encoded sequence data (can be NULL)
 * @param senderpublen length of the input buffer for sender's public key
 * @param senderpub is the input buffer for sender public key
 * @param senderpriv is the sender's private key (if being re-used)
 * @param cipherlen is the length of the input buffer for ciphertext
 * @param cipher is the input buffer for ciphertext
 * @return 1 for good (OpenSSL style), not-1 for error
 *
 * Oddity: we're passing an hpke_suit_t directly, but 48 bits is actually
 * smaller than a 64 bit pointer, so that's grand, if odd:-)
 */
#ifdef TESTVECTORS
int OSSL_HPKE_enc(OSSL_LIB_CTX *libctx, const char *propq,
                  unsigned int mode, OSSL_HPKE_SUITE suite,
                  const char *pskid,
                  const unsigned char *psk, size_t psklen,
                  const unsigned char *pub, size_t publen,
                  const unsigned char *authpriv, size_t authprivlen,
                  EVP_PKEY *authpriv_evp,
                  const unsigned char *clear, size_t clearlen,
                  const unsigned char *aad, size_t aadlen,
                  const unsigned char *info, size_t infolen,
                  const unsigned char *seq, size_t seqlen,
                  unsigned char *senderpub, size_t *senderpublen,
                  EVP_PKEY *senderpriv,
                  unsigned char *cipher, size_t *cipherlen,
                  void *tv)
#else
int OSSL_HPKE_enc(OSSL_LIB_CTX *libctx, const char *propq,
                  unsigned int mode, OSSL_HPKE_SUITE suite,
                  const char *pskid,
                  const unsigned char *psk, size_t psklen,
                  const unsigned char *pub, size_t publen,
                  const unsigned char *authpriv, size_t authprivlen,
                  EVP_PKEY *authpriv_evp,
                  const unsigned char *clear, size_t clearlen,
                  const unsigned char *aad, size_t aadlen,
                  const unsigned char *info, size_t infolen,
                  const unsigned char *seq, size_t seqlen,
                  unsigned char *senderpub, size_t *senderpublen,
                  EVP_PKEY *senderpriv,
                  unsigned char *cipher, size_t *cipherlen)
#endif
{
#ifdef TESTVECTORS
    if (senderpublen == NULL)
        return 0;
    return hpke_enc_int(libctx, propq, mode, suite,
                        pskid, psklen, psk,
                        publen, pub,
                        authprivlen, authpriv, authpriv_evp,
                        clearlen, clear,
                        aadlen, aad,
                        infolen, info,
                        seqlen, seq,
                        senderpriv,
                        0, NULL, /* raw sender priv */
                        NULL, NULL, /* exporter */
                        senderpublen, senderpub,
                        cipherlen, cipher, tv);

#else
    if (senderpublen == NULL)
        return 0;
    return hpke_enc_int(libctx, propq, mode, suite,
                        pskid, psklen, psk,
                        publen, pub,
                        authprivlen, authpriv, authpriv_evp,
                        clearlen, clear,
                        aadlen, aad,
                        infolen, info,
                        seqlen, seq,
                        senderpriv,
                        0, NULL, /* raw sender priv */
                        NULL, NULL, /* exporter sec */
                        senderpublen, senderpub,
                        cipherlen, cipher);
#endif
}

/*
 * @brief HPKE encryption function, with externally supplied sender key pair
 *
 * This function is provided with an ECDH key pair that is used for
 * HPKE encryption.
 *
 * @param libctx is the context to use
 * @param propq is a properties string
 * @param mode is the HPKE mode
 * @param suite is the ciphersuite to use
 * @param pskid is the pskid string fpr a PSK mode (can be NULL)
 * @param psklen is the psk length
 * @param psk is the psk
 * @param publen is the length of the public key
 * @param pub is the encoded public key
 * @param authprivlen is the length of the private (authentication) key
 * @param authpriv is the encoded private (authentication) key
 * @param authpriv_evp is the EVP_PKEY* form of private (authentication) key
 * @param clearlen is the length of the cleartext
 * @param clear is the encoded cleartext
 * @param aadlen is the length of the additional data
 * @param aad is the encoded additional data
 * @param infolen is the length of the info data (can be zero)
 * @param info is the encoded info data (can be NULL)
 * @param seqlen is the length of the sequence data (can be zero)
 * @param seq is the encoded sequence data (can be NULL)
 * @param senderpublen length of the input buffer with the sender's public key
 * @param senderpub is the input buffer for sender public key
 * @param senderpriv has the handle for the sender private key
 * @param cipherlen length of the input buffer for ciphertext
 * @param cipher is the input buffer for ciphertext
 * @return 1 for good (OpenSSL style), not-1 for error
 *
 * Oddity: we're passing an hpke_suit_t directly, but 48 bits is actually
 * smaller than a 64 bit pointer, so that's grand, if odd:-)
 */
#ifdef TESTVECTORS
int OSSL_HPKE_enc_evp(OSSL_LIB_CTX *libctx, const char *propq,
                      unsigned int mode, OSSL_HPKE_SUITE suite,
                      const char *pskid,
                      const unsigned char *psk, size_t psklen,
                      const unsigned char *pub, size_t publen,
                      const unsigned char *authpriv, size_t authprivlen,
                      EVP_PKEY *authpriv_evp,
                      const unsigned char *clear, size_t clearlen,
                      const unsigned char *aad, size_t aadlen,
                      const unsigned char *info, size_t infolen,
                      const unsigned char *seq, size_t seqlen,
                      const unsigned char *senderpub, size_t senderpublen,
                      EVP_PKEY *senderpriv,
                      unsigned char *cipher, size_t *cipherlen, void *tv)
#else
int OSSL_HPKE_enc_evp(OSSL_LIB_CTX *libctx, const char *propq,
                      unsigned int mode, OSSL_HPKE_SUITE suite,
                      const char *pskid,
                      const unsigned char *psk, size_t psklen,
                      const unsigned char *pub, size_t publen,
                      const unsigned char *authpriv, size_t authprivlen,
                      EVP_PKEY *authpriv_evp,
                      const unsigned char *clear, size_t clearlen,
                      const unsigned char *aad, size_t aadlen,
                      const unsigned char *info, size_t infolen,
                      const unsigned char *seq, size_t seqlen,
                      const unsigned char *senderpub, size_t senderpublen,
                      EVP_PKEY *senderpriv,
                      unsigned char *cipher, size_t *cipherlen)
#endif
{
#ifdef TESTVECTORS
    return hpke_enc_int(libctx, propq, mode, suite,
                        pskid, psklen, psk,
                        publen, pub,
                        authprivlen, authpriv, authpriv_evp,
                        clearlen, clear,
                        aadlen, aad,
                        infolen, info,
                        seqlen, seq,
                        senderpriv,
                        0, NULL,
                        NULL, NULL, /* exporter sec */
                        0, NULL,
                        cipherlen, cipher, tv);
#else
    return hpke_enc_int(libctx, propq, mode, suite,
                        pskid, psklen, psk,
                        publen, pub,
                        authprivlen, authpriv, authpriv_evp,
                        clearlen, clear,
                        aadlen, aad,
                        infolen, info,
                        seqlen, seq,
                        senderpriv,
                        0, NULL,
                        NULL, NULL, /* exporter sec */
                        0, NULL,
                        cipherlen, cipher);
#endif
}

/*
 * @brief HPKE single-shot decryption function
 *
 * @param libctx is the context to use
 * @param propq is a properties string
 * @param mode is the HPKE mode
 * @param suite is the ciphersuite to use
 * @param pskid is the pskid string fpr a PSK mode (can be NULL)
 * @param psklen is the psk length
 * @param psk is the psk
 * @param publen is the length of the public (authentication) key
 * @param pub is the encoded public (authentication) key
 * @param privlen is the length of the private key
 * @param priv is the encoded private key
 * @param evppriv is a pointer to an internal form of private key
 * @param enclen is the length of the peer's public value
 * @param enc is the peer's public value
 * @param cipherlen is the length of the ciphertext
 * @param cipher is the ciphertext
 * @param aadlen is the length of the additional data
 * @param aad is the encoded additional data
 * @param infolen is the length of the info data (can be zero)
 * @param info is the encoded info data (can be NULL)
 * @param seqlen is the length of the sequence data (can be zero)
 * @param seq is the encoded sequence data (can be NULL)
 * @param clearlen length of the input buffer for cleartext
 * @param clear is the encoded cleartext
 * @return 1 for good (OpenSSL style), not-1 for error
 */
int OSSL_HPKE_dec(OSSL_LIB_CTX *libctx, const char *propq,
                  unsigned int mode, OSSL_HPKE_SUITE suite,
                  const char *pskid, const unsigned char *psk, size_t psklen,
                  const unsigned char *pub, size_t publen,
                  const unsigned char *priv, size_t privlen, EVP_PKEY *evppriv,
                  const unsigned char *enc, size_t enclen,
                  const unsigned char *cipher, size_t cipherlen,
                  const unsigned char *aad, size_t aadlen,
                  const unsigned char *info, size_t infolen,
                  const unsigned char *seq, size_t seqlen,
                  unsigned char *clear, size_t *clearlen)
{
    return hpke_dec_int(libctx, propq, mode, suite,
                        pskid, psklen, psk,
                        publen, pub,
                        privlen, priv, evppriv,
                        enclen, enc,
                        cipherlen, cipher,
                        aadlen, aad,
                        infolen, info,
                        seqlen, seq,
                        NULL, NULL, /* exporter */
                        clearlen, clear);
}<|MERGE_RESOLUTION|>--- conflicted
+++ resolved
@@ -2406,12 +2406,8 @@
     BIO_free_all(bfp);
     EVP_PKEY_free(pkR);
     if (!evpcaller) { EVP_PKEY_free(pkE); }
-<<<<<<< HEAD
-    if (authpriv_evp == NULL) EVP_PKEY_free(skI);
-=======
     if (authpriv_evp == NULL)
         EVP_PKEY_free(skI);
->>>>>>> 9d92acf1
     EVP_PKEY_CTX_free(pctx);
     OPENSSL_free(shared_secret);
     OPENSSL_free(enc);
